# If you want built-in precompiled header support
# then make sure you have cmake 3.16 or higher.
#
# Minimum required is 3.15 due to use of multiple values in
# generator expressions.
cmake_minimum_required( VERSION 3.15 )

# If building with GNU compiler, then must be 4.9 or later.
if (CMAKE_CXX_COMPILER_ID STREQUAL "GNU" AND
    CMAKE_CXX_COMPILER_VERSION VERSION_LESS "4.9")
   message(FATAL_ERROR "Audacity requires at least GCC 4.9")
endif ()

if( EXISTS "${CMAKE_SOURCE_DIR}/cmake-proxies/cmake-modules/Variables.cmake" )
   include( "${CMAKE_SOURCE_DIR}/cmake-proxies/cmake-modules/Variables.cmake" )
endif()

# We only do alpha builds, beta builds, and release versions.
# Most of the time we're in development, so AUDACITY_BUILD_LEVEL should be
# defined to 0.
# Its value may be more than 0 for pre-release "Beta" builds that differ only
# in the welcome screen, and hiding of some development menu commands, but
# still link to the alpha manual online.

# Set this value to 0 for alpha, 1 for beta, 2 for release builds
if( NOT DEFINED AUDACITY_BUILD_LEVEL )
   set( AUDACITY_BUILD_LEVEL 0 CACHE STRING "0 for alpha, 1 for beta, 2 for release builds" )
endif()

# The Audacity version
# Increment as appropriate after release of a new version, and set back
# AUDACITY_BUILD_LEVEL to 0
set( AUDACITY_VERSION 3 )
<<<<<<< HEAD
set( AUDACITY_RELEASE 1 )
set( AUDACITY_REVISION 1 )
=======
set( AUDACITY_RELEASE 2 )
set( AUDACITY_REVISION 0 )
>>>>>>> 56a8aa3f
set( AUDACITY_MODLEVEL 0 )

string( TIMESTAMP __TDATE__ "%Y%m%d" )
if( AUDACITY_BUILD_LEVEL EQUAL 0 )
   set( AUDACITY_SUFFIX "-alpha-${__TDATE__}" )
elseif(  AUDACITY_BUILD_LEVEL EQUAL 1 )
   set( AUDACITY_SUFFIX "-beta-${__TDATE__}" )
else()
   set( AUDACITY_SUFFIX "" )
endif()

# Don't allow in-source builds...no real reason, just
# keeping those source trees nice and tidy.  :-)
# (This can be removed if it becomes an issue.)
if( "${CMAKE_SOURCE_DIR}" STREQUAL "${CMAKE_BINARY_DIR}" )
   message( FATAL_ERROR
      "In-source builds not allowed.\n"
      "Create a new directory and run cmake from there, i.e.:\n"
      "  mkdir build\n"
      "  cd build\n"
      "  cmake ..\n"
      "You will need to delete CMakeCache.txt and CMakeFiles from this directory to clean up."
   )
endif()

# Just a couple of convenience variables
set( topdir "${CMAKE_SOURCE_DIR}" )
set( libsrc "${topdir}/lib-src" )

# Default build type is Debug
if( NOT CMAKE_BUILD_TYPE AND NOT CMAKE_CONFIGURATION_TYPES )
   set( CMAKE_BUILD_TYPE "Debug" )
endif()

# Ignore COMPILE_DEFINITIONS_<Config> properties
cmake_policy( SET CMP0043 NEW )

# Link libraries by full path even in implicit directories.
cmake_policy( SET CMP0060 NEW )

# ``INTERPROCEDURAL_OPTIMIZATION`` is enforced when enabled.
cmake_policy( SET CMP0069 NEW )

# ``FindOpenGL`` prefers GLVND by default when available.
cmake_policy( SET CMP0072 NEW )

# Include file check macros honor ``CMAKE_REQUIRED_LIBRARIES``.
cmake_policy( SET CMP0075 NEW )

# Definitions that must happen before the project() command
if( APPLE )
   set( MIN_MACOS_VERSION 10.9 )
   set( TARGET_MACOS_VERSION 10.13 )
   # Generate schema files
   set( CMAKE_XCODE_GENERATE_SCHEME ON )

   # Define the OSX compatibility parameters
   set( CMAKE_OSX_ARCHITECTURES x86_64 CACHE INTERNAL "" )
   set( CMAKE_OSX_DEPLOYMENT_TARGET ${MIN_MACOS_VERSION} CACHE INTERNAL "" )
   set( CMAKE_OSX_SYSROOT macosx CACHE INTERNAL "" )
   set( CMAKE_XCODE_ATTRIBUTE_CODE_SIGN_IDENTITY "" CACHE INTERNAL "" )

   # This prevents a link error when building with the 10.9 or older SDKs
   set( CMAKE_XCODE_ATTRIBUTE_CLANG_LINK_OBJC_RUNTIME OFF )

   # Shouldn't cmake do this???
   string( APPEND CMAKE_CXX_FLAGS " -stdlib=libc++" )
endif()

# Add our module path
# CMAKE_BINARY_DIR is required for Conan to work
set( AUDACITY_MODULE_PATH "${CMAKE_SOURCE_DIR}/cmake-proxies/cmake-modules")
set( CMAKE_MODULE_PATH
   ${AUDACITY_MODULE_PATH}
   ${CMAKE_BINARY_DIR}
   ${CMAKE_MODULE_PATH}
)

set( CMAKE_PREFIX_PATH
   ${CMAKE_BINARY_DIR}
   ${CMAKE_PREFIX_PATH}
)

# This "is a good thing" but greatly increases link time on Linux
#set( CMAKE_INTERPROCEDURAL_OPTIMIZATION ON )
#set( CMAKE_INTERPROCEDURAL_OPTIMIZATION_RELEASE ON )
#set( CMAKE_INTERPROCEDURAL_OPTIMIZATION_DEBUG OFF )

# Set the required C++ standard
set( CMAKE_CXX_STANDARD 17 )
set( CMAKE_CXX_STANDARD_REQUIRED ON )

# Use ccache if available
find_program( CCACHE_PROGRAM ccache )
mark_as_advanced( FORCE CCACHE_PROGRAM )

if( CCACHE_PROGRAM )
   set_property( GLOBAL PROPERTY RULE_LAUNCH_COMPILE "${CCACHE_PROGRAM}" )
endif()

# Define option() prefix
set( _OPT "audacity_" )

# Our very own project
project( Audacity )

# Load our functions/macros
include( AudacityFunctions )

set_from_env(AUDACITY_ARCH_LABEL) # e.g. x86_64

# Allow user to globally set the library preference
cmd_option( ${_OPT}conan_enabled
            "Use Conan package manager for 3d party dependencies"
            On
)

cmd_option( ${_OPT}conan_allow_prebuilt_binaries
            "Allow using the compiled dependencies from the cache or remotes"
            On
)

# Allow user to globally set the library preference
cmd_option( ${_OPT}lib_preference
            "Library preference [system (if available), local]"
            "local"
            STRINGS "system" "local"
)

# Special mode, that will force dependencies to the packages provided by system unless they were set to local explicitly.
cmd_option( ${_OPT}obey_system_dependencies
            "Use system packages to satisfy dependencies"
            Off
)

cmd_option( ${_OPT}has_networking
   "Build networking features into Audacity"
   Off)

include( AudacityDependencies )

# Pull all the modules we'll need
include( CheckCXXCompilerFlag )
include( CheckIncludeFile )
include( CheckIncludeFiles )
include( CheckLibraryExists )
include( CheckSymbolExists )
include( CheckTypeSize )
include( CMakeDependentOption )
include( CMakeDetermineASM_NASMCompiler )
include( CMakePushCheckState )
include( GNUInstallDirs )
include( TestBigEndian )

set_from_env(SENTRY_DSN_KEY)
set_from_env(SENTRY_HOST)
set_from_env(SENTRY_PROJECT)
set_from_env(CRASH_REPORT_URL)

cmake_dependent_option(
   ${_OPT}has_sentry_reporting
   "Build support for sending errors to Sentry"
   On
   "${_OPT}has_networking;DEFINED SENTRY_DSN_KEY;DEFINED SENTRY_HOST;DEFINED SENTRY_PROJECT"
   Off
)

cmake_dependent_option(
   ${_OPT}has_crashreports
   "Enables crash reporting for Audacity"
   On
   "${_OPT}has_networking;DEFINED CRASH_REPORT_URL"
   Off
)

cmake_dependent_option(
   ${_OPT}has_updates_check
   "Build updates checking features into Audacity"
   On
   "${_OPT}has_networking"
   Off
)

# Determine 32-bit or 64-bit target
if( CMAKE_C_COMPILER_ID MATCHES "MSVC" AND CMAKE_VS_PLATFORM_NAME MATCHES "Win64|x64" )
   set( IS_64BIT ON )
elseif( NOT CMAKE_SIZEOF_VOID_P STREQUAL "4" )
   set( IS_64BIT ON )
endif()

message( STATUS "Build Info:" )
message( STATUS "  Host System: ${CMAKE_HOST_SYSTEM}" )
message( STATUS "  Host System Name: ${CMAKE_HOST_SYSTEM_NAME}" )
message( STATUS "  Host System Processor: ${CMAKE_HOST_SYSTEM_PROCESSOR}" )
message( STATUS "  Host System Version: ${CMAKE_HOST_SYSTEM_VERSION}" )

if( IS_64BIT )
   message( STATUS "  Host System Architecture: 64-bit" )
else()
   message( STATUS "  Host System Architecture: 32-bit" )
endif()

message( STATUS )
message( STATUS "  Compiler: ${CMAKE_CXX_COMPILER}" )
message( STATUS "  Compiler Version: ${CMAKE_CXX_COMPILER_VERSION}" )
message( STATUS "  Compiler Standard: ${CMAKE_CXX_STANDARD}" )
message( STATUS "  Compiler Standard Required: ${CMAKE_CXX_STANDARD_REQUIRED}" )
message( STATUS "  Compiler Extensions: ${CMAKE_CXX_EXTENSIONS}" )
message( STATUS )

if( CMAKE_GENERATOR MATCHES "Visual Studio" )
   message( STATUS "  MSVC Version: ${MSVC_VERSION}" )
   message( STATUS "  MSVC Toolset: ${MSVC_TOOLSET_VERSION}" )
   message( STATUS )
elseif( CMAKE_SYSTEM_NAME MATCHES "Darwin" )
   if( CMAKE_GENERATOR MATCHES "Xcode" )
      message( STATUS "  Xcode Version: ${XCODE_VERSION}" )
   endif()
   message( STATUS "  MacOS SDK: ${CMAKE_OSX_SYSROOT}" )
   message( STATUS )

   if(${_OPT}has_crashreports)
      set(CMAKE_XCODE_ATTRIBUTE_DEBUG_INFORMATION_FORMAT "dwarf-with-dsym")
   endif()

endif()

# Try to get the current commit information
set( GIT_COMMIT_SHORT "unknown" )
set( GIT_COMMIT_LONG "unknown" )
set( GIT_COMMIT_TIME "unknown" )
find_package( Git QUIET )
if( GIT_FOUND )
   execute_process(
      COMMAND
         ${GIT_EXECUTABLE} show -s "--format=%h;%H;%cd"
      WORKING_DIRECTORY
         ${topdir}
      OUTPUT_VARIABLE
         git_output
      OUTPUT_STRIP_TRAILING_WHITESPACE
      ERROR_QUIET
   )

   if( git_output )
      list( GET git_output 0 GIT_COMMIT_SHORT )
      list( GET git_output 1 GIT_COMMIT_LONG )
      list( GET git_output 2 GIT_COMMIT_TIME )

      file(WRITE
         "${CMAKE_BINARY_DIR}/Variables.cmake"
         "set( AUDACITY_BUILD_LEVEL ${AUDACITY_BUILD_LEVEL} )\nset( AUDACITY_REV_LONG \"${GIT_COMMIT_LONG}\" )\nset( AUDACITY_REV_TIME \"${GIT_COMMIT_TIME}\" )\n"
      )
   endif()
endif()
message( STATUS "  Current Commit: ${GIT_COMMIT_SHORT}" )
message( STATUS )

# Organize subdirectories/targets into folders for the IDEs
set_property( GLOBAL PROPERTY USE_FOLDERS ON )

if( CMAKE_GENERATOR MATCHES "Visual Studio" )
   # Make sure Audacity is the startup project
   set_directory_properties(
      PROPERTIES
         VS_STARTUP_PROJECT "${CMAKE_PROJECT_NAME}"
   )

   # Build using multiple processors
   foreach( config ${CMAKE_CONFIGURATION_TYPES} )
      string( TOUPPER "${config}" config )
      string( APPEND CMAKE_C_FLAGS_${config} " /MP" )
      string( APPEND CMAKE_CXX_FLAGS_${config} " /MP" )
   endforeach()

   # Define system library information, but we'll do the install
   set( CMAKE_INSTALL_SYSTEM_RUNTIME_LIBS_SKIP YES )
   set( CMAKE_INSTALL_UCRT_LIBRARIES NO )
   set( CMAKE_INSTALL_MFC_LIBRARIES NO )
   set( CMAKE_INSTALL_OPENMP_LIBRARIES NO )
   include( InstallRequiredSystemLibraries )
endif()

# Where the final product is stored
set( CMAKE_RUNTIME_OUTPUT_DIRECTORY ${CMAKE_BINARY_DIR}/bin )

set ( _SHARED_PROXY_BASE "shared" )
set ( _SHARED_PROXY_BASE_PATH "${CMAKE_BINARY_DIR}/${_SHARED_PROXY_BASE}")

# Define the non-install and executable paths
if( CMAKE_CONFIGURATION_TYPES )
   set( _DESTDIR "${CMAKE_RUNTIME_OUTPUT_DIRECTORY}/${CMAKE_CFG_INTDIR}" )
   set( _SHARED_PROXY_PATH "${_SHARED_PROXY_BASE_PATH}/${CMAKE_CFG_INTDIR}")
else()
   set( _DESTDIR "${CMAKE_RUNTIME_OUTPUT_DIRECTORY}/${CMAKE_BUILD_TYPE}" )
   set( _SHARED_PROXY_PATH "${_SHARED_PROXY_BASE_PATH}/${CMAKE_BUILD_TYPE}")
endif()

set( _DEST "${_DESTDIR}" )
set( INSTALL_PREFIX "${CMAKE_INSTALL_PREFIX}" )
set( _LIBDIR "${CMAKE_INSTALL_LIBDIR}" )
set( _DATADIR "${CMAKE_INSTALL_DATADIR}" )
set( _PKGLIB "${_LIBDIR}/audacity" )
set( _PKGDATA "${_DATADIR}/audacity/" )
set( _MANDIR "${CMAKE_INSTALL_MANDIR}" )
set( _MODDIR "${_DEST}/modules" )
set( _EXEDIR "${_DEST}" )

# Setup RPATH handling
set( CMAKE_BUILD_RPATH "${_DEST}/${_PKGLIB}" )
set( CMAKE_BUILD_WITH_INSTALL_RPATH FALSE )
set( CMAKE_INSTALL_RPATH "$ORIGIN/../${_PKGLIB}" )
set( CMAKE_INSTALL_RPATH_USE_LINK_PATH FALSE )

# Adjust them for the Mac
if( CMAKE_SYSTEM_NAME MATCHES "Darwin" )
   set( _APPDIR "Audacity.app/Contents" )
   set( _DEST "${_DESTDIR}/${_APPDIR}" )
   set( _EXEDIR "${_DEST}/MacOS" )
   set( _MODDIR "${_DEST}/modules" )
   set( _PKGLIB "${_DEST}/Frameworks" )

   set( CMAKE_MACOSX_RPATH OFF )
endif()

# Add the math library (if found) to the list of required libraries
check_library_exists( m pow "" HAVE_LIBM )
if( HAVE_LIBM )
   list( APPEND CMAKE_REQUIRED_LIBRARIES -lm )
endif()

check_library_exists( atomic __atomic_fetch_add_4 "" HAVE_LIBATOMIC )
if( HAVE_LIBATOMIC )
  list( APPEND CMAKE_REQUIRED_LIBRARIES -latomic )
endif()

# Add the dynamic linker library (if needed) to the list of required libraries
list( APPEND CMAKE_REQUIRED_LIBRARIES ${CMAKE_DL_LIBS} )

# Make sure they're used during the link steps
set( CMAKE_LINK_INTERFACE_LIBRARIES ${CMAKE_REQUIRED_LIBRARIES} )

# Various common checks whose results are used by the different targets
test_big_endian( WORDS_BIGENDIAN )

# Check for compiler flags
set( MMX_FLAG "" CACHE INTERNAL "" )
set( SSE_FLAG "" CACHE INTERNAL "" )
if( CMAKE_CXX_COMPILER_ID MATCHES "AppleClang|Clang|GNU" )
   check_cxx_compiler_flag( "-mmmx" HAVE_MMX )
   if( HAVE_MMX AND NOT IS_64BIT )
      set( MMX_FLAG "-mmmx" CACHE INTERNAL "" )
   endif()

   check_cxx_compiler_flag( "-msse" HAVE_SSE )
   if( HAVE_SSE AND NOT IS_64BIT )
      set( SSE_FLAG "-msse" CACHE INTERNAL "" )
   endif()

   check_cxx_compiler_flag( "-msse2" HAVE_SSE2 )
   if( HAVE_SSE2 AND NOT IS_64BIT )
      set( SSE_FLAG "-msse2" CACHE INTERNAL "" )
   endif()
elseif( CMAKE_CXX_COMPILER_ID MATCHES "MSVC" )
   set( HAVE_MMX ON )
   set( HAVE_SSE ON )
   set( HAVE_SSE2 ON )
   if( NOT IS_64BIT )
      set( SSE_FLAG "/arch:SSE2" )
   endif()
endif()

check_include_files( "float.h;stdarg.h;stdlib.h;string.h" STDC_HEADERS )

check_include_file( "assert.h" HAVE_ASSERT_H )
check_include_file( "errno.h" HAVE_ERRNO_H )
check_include_file( "fcntl.h" HAVE_FCNTL_H )
check_include_file( "fenv.h" HAVE_FENV_H )
check_include_file( "inttypes.h" HAVE_INTTYPES_H )
check_include_file( "limits.h" HAVE_LIMITS_H )
if( CMAKE_SYSTEM_NAME MATCHES "FreeBSD" )
  check_include_file( "stdlib.h" HAVE_MALLOC_H )
  check_include_file( "sys/endian.h" HAVE_ENDIAN_H )
else()
  check_include_file( "malloc.h" HAVE_MALLOC_H )
  check_include_file( "byteswap.h" HAVE_BYTESWAP_H )
endif()
check_include_file( "memory.h" HAVE_MEMORY_H )
check_include_file( "stdbool.h" HAVE_STDBOOL_H )
check_include_file( "stdint.h" HAVE_STDINT_H )
check_include_file( "stdlib.h" HAVE_STDLIB_H )
check_include_file( "string.h" HAVE_STRING_H )
check_include_file( "strings.h" HAVE_STRINGS_H )
check_include_file( "unistd.h" HAVE_UNISTD_H )
check_include_file( "xmmintrin.h" HAVE_XMMINTRIN_H )
check_include_file( "sys/param.h" HAVE_SYS_PARAM_H )
check_include_file( "sys/stat.h" HAVE_SYS_STAT_H )
check_include_file( "sys/types.h" HAVE_SYS_TYPES_H )
check_include_file( "sys/wait.h" HAVE_SYS_WAIT_H )

check_symbol_exists( bcopy "strings.h" HAVE_BCOPY )
check_symbol_exists( fileno "stdio.h" HAVE_FILENO )
check_symbol_exists( flock "sys/file.h" HAVE_FLOCK )
check_symbol_exists( fork "unistd.h" HAVE_FORK )
check_symbol_exists( fsync "unistd.h" HAVE_FSYNC )
check_symbol_exists( ftruncate "unistd.h" HAVE_FTRUNCATE )
check_symbol_exists( getpagesize "unistd.h" HAVE_GETPAGESIZE )
check_symbol_exists( gettimeofday "sys/time.h" HAVE_GETTIMEOFDAY )
check_symbol_exists( gmtime "time.h" HAVE_GMTIME )
check_symbol_exists( gmtime_r "time.h" HAVE_GMTIME_R )
check_symbol_exists( lrint "math.h" HAVE_LRINT )
check_symbol_exists( lrintf "math.h" HAVE_LRINTF )
check_symbol_exists( lround "math.h" HAVE_LROUND )
check_symbol_exists( lstat "sys/stat.h" HAVE_LSTAT )
check_symbol_exists( memcpy "string.h" HAVE_MEMCPY )
check_symbol_exists( memmove "string.h" HAVE_MEMMOVE )
check_symbol_exists( mlock "sys/mman.h" HAVE_MLOCK )
check_symbol_exists( pipe "unistd.h" HAVE_PIPE )
check_symbol_exists( posix_fadvise "fcntl.h" HAVE_POSIX_FADVISE )
check_symbol_exists( posix_memalign "stdlib.h" HAVE_POSIX_MEMALIGN )
check_symbol_exists( strchr "string.h" HAVE_STRCHR )
check_symbol_exists( waitpid "sys/wait.h" HAVE_WAITPID )

check_type_size( "int8_t" SIZEOF_INT8 LANGUAGE C )
check_type_size( "int16_t" SIZEOF_INT16 LANGUAGE C )
check_type_size( "uint16_t" SIZEOF_UINT16 LANGUAGE C )
check_type_size( "u_int16_t" SIZEOF_U_INT16 LANGUAGE C )
check_type_size( "int32_t" SIZEOF_INT32 LANGUAGE C )
check_type_size( "uint32_t" SIZEOF_UINT32 LANGUAGE C )
check_type_size( "u_int32_t" SIZEOF_U_INT32 LANGUAGE C )
check_type_size( "int64_t" SIZEOF_INT64 LANGUAGE C )
check_type_size( "short" SIZEOF_SHORT LANGUAGE C )
check_type_size( "unsigned short" SIZEOF_UNSIGNED_SHORT LANGUAGE C )
check_type_size( "int" SIZEOF_INT LANGUAGE C )
check_type_size( "unsigned int" SIZEOF_UNSIGNED_INT LANGUAGE C )
check_type_size( "long" SIZEOF_LONG LANGUAGE C )
check_type_size( "unsigned long" SIZEOF_UNSIGNED_LONG LANGUAGE C )
check_type_size( "long long" SIZEOF_LONG_LONG LANGUAGE C )
check_type_size( "unsigned long long" SIZEOF_UNSIGNED_LONG_LONG LANGUAGE C )
check_type_size( "float" SIZEOF_FLOAT LANGUAGE C )
check_type_size( "double" SIZEOF_DOUBLE LANGUAGE C )
check_type_size( "long double" SIZEOF_LONG_DOUBLE LANGUAGE C )
check_type_size( "loff_t" SIZEOF_LOFF LANGUAGE C )
check_type_size( "off_t" SIZEOF_OFF LANGUAGE C )
check_type_size( "off64_t" SIZEOF_OFF64 LANGUAGE C )
check_type_size( "size_t" SIZEOF_SIZE LANGUAGE C )
check_type_size( "wchar_t" SIZEOF_WCHAR LANGUAGE C )
check_type_size( "void*" SIZEOF_POINTER LANGUAGE C )

# We'll be using it if it's available
find_package( PkgConfig QUIET )

# Mostly just to make the CMP0072 policy happy
find_package( OpenGL QUIET )

# Precreate the lib and lib64 directories so we can make then the same
if( NOT EXISTS "${CMAKE_BINARY_DIR}/lib" )
   file( MAKE_DIRECTORY "${CMAKE_BINARY_DIR}/lib" )
endif()

# Only create on systems that need it, effectively excluding Windows where links
# may not work due to insufficient privileges
if( NOT CMAKE_INSTALL_LIBDIR STREQUAL "lib" AND NOT EXISTS "${CMAKE_BINARY_DIR}/lib64" )
   file( CREATE_LINK "${CMAKE_BINARY_DIR}/lib" "${CMAKE_BINARY_DIR}/lib64" SYMBOLIC )
endif()

# Define Audacity's name
if( CMAKE_SYSTEM_NAME MATCHES "Darwin|Windows" )
   set( AUDACITY_NAME "Audacity" )
else()
   set( AUDACITY_NAME "audacity" )
endif()

# Create short and full version strings
set( AUDACITY_DIST_VERSION ${AUDACITY_VERSION}.${AUDACITY_RELEASE}.${AUDACITY_REVISION} )
set( AUDACITY_INFO_VERSION ${AUDACITY_VERSION}.${AUDACITY_RELEASE}.${AUDACITY_REVISION}.${AUDACITY_MODLEVEL} )

# Python is used for the manual and (possibly) message catalogs
find_package( Python3 )
if( Python3_FOUND )
   set( PYTHON "${Python3_EXECUTABLE}" )
elseif( CMAKE_SYSTEM_NAME MATCHES "Windows" )
   # This is an odd case now, as Conan requires Python as well
   nuget_package( pkgdir "python3" "3.7.7" )
   file( TO_NATIVE_PATH "${pkgdir}/tools/python.exe" PYTHON )
endif()

# define EXPERIMENTAL flags
# Do this before consistency checks for added third-party libraries
include( "src/Experimental.cmake" )

cmd_option( ${_OPT}use_ffmpeg
   "Use ffmpeg library [loaded, off]"
   "loaded"
   STRINGS "loaded" "off"
)

if( ${_OPT}use_ffmpeg )
   set(USE_FFMPEG Yes)
endif()

# Add our children
add_subdirectory( "cmake-proxies" )

# Conan uses find_package and does not set GLOBAL flag
resolve_conan_dependencies()

# This libraries have 3d party dependencies.
# Moreover, portmixer is only available as a part of
# Audacity source tree now.
cmd_option( ${_OPT}use_portmixer "Build PortMixer support into Audacity" On)
if( ${_OPT}use_portmixer )
   set(USE_PORTMIXER Yes)
   add_subdirectory( "lib-src/portmixer" )
endif()

cmd_option( ${_OPT}use_nyquist "Build Nyquist support into Audacity" On)
if( ${_OPT}use_nyquist )
   set(USE_NYQUIST Yes)
   add_subdirectory( "lib-src/libnyquist" )
endif()

add_subdirectory( "help" )

if(${_OPT}has_crashreports)
   add_subdirectory( "crashreports" )
endif()

add_subdirectory( "images" )
add_subdirectory( "libraries" )
add_subdirectory( "locale" )
add_subdirectory( "src" )
add_subdirectory( "modules" )
add_subdirectory( "nyquist" )
add_subdirectory( "plug-ins" )
add_subdirectory( "scripts" )

# Generate config file
if( CMAKE_SYSTEM_NAME MATCHES "Windows" )
   configure_file( src/audacity_config.h.in src/private/configwin.h )
elseif( CMAKE_SYSTEM_NAME MATCHES "Darwin" )
   set( HAVE_VISIBILITY 1 )
   configure_file( src/audacity_config.h.in src/private/configmac.h )
else()
   set( HAVE_VISIBILITY 1 )
   configure_file( src/audacity_config.h.in src/private/configunix.h )
endif()

# Generate a picture of module dependencies
string( JOIN "\n" GRAPH_EDGES ${GRAPH_EDGES} )
# Choose edge attributes making it easy to hover at either end of edge
# and see a tooltip describing the edge, in svg image
file( WRITE "${CMAKE_CURRENT_BINARY_DIR}/modules.dot" "digraph {
   graph [rankdir=LR] edge [dir=both,arrowtail=inv] \n"
   "${GRAPH_EDGES}"
   "\n}\n"
)
execute_process( COMMAND
   dot -O -Tsvg "${CMAKE_CURRENT_BINARY_DIR}/modules.dot" )

#
# Code signing
#

cmd_option( ${_OPT}perform_codesign
            "Perform code signing during the install step. This only works on Windows and macOS."
            Off
)

cmake_dependent_option(
   ${_OPT}perform_notarization
   "Perform notarization during the install step. This only works on macOS."
   Off
   "${_OPT}perform_codesign;APPLE"
   Off
)

if( ${_OPT}perform_codesign )
   include( AudacityCodeSigning )
endif()

#
# Packaging
#

cmd_option( ${_OPT}package_manual
            "Package the manual along with the DMG and InnoSetup targets"
            Off
)

# Variables, that are common for all package targets

if( CMAKE_SYSTEM_NAME MATCHES "Windows" )
   include( AudacityInnoSetup )
endif()

# Uncomment what follows for symbol values.
#[[
   get_cmake_property( _variableNames VARIABLES )
   foreach( _variableName ${_variableNames} )
      message( STATUS "${_variableName}=${${_variableName}}" )
   endforeach()
#]]
#[[
   include( PrintProperties )
   print_properties( TARGET "wxWidgets" )
#]]

include( Package ) # do this last<|MERGE_RESOLUTION|>--- conflicted
+++ resolved
@@ -31,13 +31,8 @@
 # Increment as appropriate after release of a new version, and set back
 # AUDACITY_BUILD_LEVEL to 0
 set( AUDACITY_VERSION 3 )
-<<<<<<< HEAD
-set( AUDACITY_RELEASE 1 )
-set( AUDACITY_REVISION 1 )
-=======
 set( AUDACITY_RELEASE 2 )
 set( AUDACITY_REVISION 0 )
->>>>>>> 56a8aa3f
 set( AUDACITY_MODLEVEL 0 )
 
 string( TIMESTAMP __TDATE__ "%Y%m%d" )
