# If you want built-in precompiled header support
# then make sure you have cmake 3.16 or higher.
#
# Minimum required is 3.15 due to use of multiple values in
# generator expressions.
cmake_minimum_required( VERSION 3.15 )

# If building with GNU compiler, then must be 4.9 or later.
if (CMAKE_CXX_COMPILER_ID STREQUAL "GNU" AND
    CMAKE_CXX_COMPILER_VERSION VERSION_LESS "4.9")
   message(FATAL_ERROR "Audacity requires at least GCC 4.9")
endif ()

if( EXISTS "${CMAKE_SOURCE_DIR}/cmake-proxies/cmake-modules/Variables.cmake" )
   include( "${CMAKE_SOURCE_DIR}/cmake-proxies/cmake-modules/Variables.cmake" )
endif()

# We only do alpha builds, beta builds, and release versions.
# Most of the time we're in development, so AUDACITY_BUILD_LEVEL should be
# defined to 0.
# Its value may be more than 0 for pre-release "Beta" builds that differ only
# in the welcome screen, and hiding of some development menu commands, but
# still link to the alpha manual online.

# Set this value to 0 for alpha, 1 for beta, 2 for release builds
if( NOT DEFINED AUDACITY_BUILD_LEVEL )
   set( AUDACITY_BUILD_LEVEL 0 CACHE STRING "0 for alpha, 1 for beta, 2 for release builds" )
endif()

# The Audacity version
# Increment as appropriate after release of a new version, and set back
# AUDACITY_BUILD_LEVEL to 0
set( AUDACITY_VERSION 3 )
<<<<<<< HEAD
set( AUDACITY_RELEASE 4 )
set( AUDACITY_REVISION 0 )
=======
set( AUDACITY_RELEASE 3 )
set( AUDACITY_REVISION 1 )
>>>>>>> 7cb6c24f
set( AUDACITY_MODLEVEL 0 )

string( TIMESTAMP __TDATE__ "%Y%m%d" )
if( AUDACITY_BUILD_LEVEL EQUAL 0 )
   set( AUDACITY_SUFFIX "-alpha-${__TDATE__}" )
elseif(  AUDACITY_BUILD_LEVEL EQUAL 1 )
   set( AUDACITY_SUFFIX "-beta-${__TDATE__}" )
else()
   set( AUDACITY_SUFFIX "" )
endif()

# Don't allow in-source builds...no real reason, just
# keeping those source trees nice and tidy.  :-)
# (This can be removed if it becomes an issue.)
if( "${CMAKE_SOURCE_DIR}" STREQUAL "${CMAKE_BINARY_DIR}" )
   message( FATAL_ERROR
      "In-source builds not allowed.\n"
      "Create a new directory and run cmake from there, i.e.:\n"
      "  mkdir build\n"
      "  cd build\n"
      "  cmake ..\n"
      "You will need to delete CMakeCache.txt and CMakeFiles from this directory to clean up."
   )
endif()

# Just a couple of convenience variables
set( topdir "${CMAKE_SOURCE_DIR}" )
set( libsrc "${topdir}/lib-src" )

# Default build type is Debug
if( NOT CMAKE_BUILD_TYPE AND NOT CMAKE_CONFIGURATION_TYPES )
   set( CMAKE_BUILD_TYPE "Debug" )
endif()

# Ignore COMPILE_DEFINITIONS_<Config> properties
cmake_policy( SET CMP0043 NEW )

# Link libraries by full path even in implicit directories.
cmake_policy( SET CMP0060 NEW )

# ``INTERPROCEDURAL_OPTIMIZATION`` is enforced when enabled.
cmake_policy( SET CMP0069 NEW )

# ``FindOpenGL`` prefers GLVND by default when available.
cmake_policy( SET CMP0072 NEW )

# Include file check macros honor ``CMAKE_REQUIRED_LIBRARIES``.
cmake_policy( SET CMP0075 NEW )

# Definitions that must happen before the project() command
if( APPLE )
   # CMAKE_HOST_SYSTEM_PROCESSOR is empty before the project() command
   execute_process(
      COMMAND uname -m
      OUTPUT_VARIABLE HOST_SYSTEM_PROCESSOR
      OUTPUT_STRIP_TRAILING_WHITESPACE
   )

   set( MACOS_ARCHITECTURE "${HOST_SYSTEM_PROCESSOR}" CACHE STRING "Target architecture for macOS builds. One of x86_64/arm64" )

   if( MACOS_ARCHITECTURE STREQUAL "x86_64" )
      set( MIN_MACOS_VERSION 10.9 )
      set( TARGET_MACOS_VERSION 10.13 )
      set( CMAKE_OSX_ARCHITECTURES x86_64 CACHE INTERNAL "" )
   elseif( MACOS_ARCHITECTURE STREQUAL "arm64" )
      set( MIN_MACOS_VERSION 10.13 )
      set( TARGET_MACOS_VERSION 10.13 )
      set( CMAKE_OSX_ARCHITECTURES arm64 CACHE INTERNAL "" )
   else()
      message( FATAL_ERROR "MACOS_ARCHITECTURE must be x86_64 or arm64")
   endif()
   # Generate schema files
   set( CMAKE_XCODE_GENERATE_SCHEME ON )

   # Define the OSX compatibility parameters
   set( CMAKE_OSX_DEPLOYMENT_TARGET ${MIN_MACOS_VERSION} CACHE INTERNAL "" )
   set( CMAKE_OSX_SYSROOT macosx CACHE INTERNAL "" )

   # This prevents a link error when building with the 10.9 or older SDKs
   set( CMAKE_XCODE_ATTRIBUTE_CLANG_LINK_OBJC_RUNTIME OFF )

   # Shouldn't cmake do this???
   string( APPEND CMAKE_CXX_FLAGS " -stdlib=libc++" )
endif()

# Add our module path
# CMAKE_BINARY_DIR is required for Conan to work
set( AUDACITY_MODULE_PATH "${CMAKE_SOURCE_DIR}/cmake-proxies/cmake-modules")
set( CMAKE_MODULE_PATH
   ${AUDACITY_MODULE_PATH}
   ${CMAKE_MODULE_PATH}
)

set( CMAKE_PREFIX_PATH
   "${CMAKE_BINARY_DIR}/generators"
   ${CMAKE_PREFIX_PATH}
)

# This "is a good thing" but greatly increases link time on Linux
#set( CMAKE_INTERPROCEDURAL_OPTIMIZATION ON )
#set( CMAKE_INTERPROCEDURAL_OPTIMIZATION_RELEASE ON )
#set( CMAKE_INTERPROCEDURAL_OPTIMIZATION_DEBUG OFF )

# Set the required C++ standard
set( CMAKE_CXX_STANDARD 17 )
set( CMAKE_CXX_STANDARD_REQUIRED ON )

# Use ccache if available
find_program( CCACHE_PROGRAM ccache )
mark_as_advanced( FORCE CCACHE_PROGRAM )

if( CCACHE_PROGRAM )
   set_property( GLOBAL PROPERTY RULE_LAUNCH_COMPILE "${CCACHE_PROGRAM}" )
endif()

# Define option() prefix
set( _OPT "audacity_" )

# Our very own project
project( Audacity )

# XCode 14 no longer allows building unsigned binaries.
# So for the XCode 14 `-` is passed as the code sign identity, which stands for
# local signing. `--deep` is passed, because 3d party libraries are copied unsigned.
# XCODE_VERSION is defined only after the project() command

if( APPLE )
   if (XCODE_VERSION VERSION_LESS 14)
      set( CMAKE_XCODE_ATTRIBUTE_CODE_SIGN_IDENTITY "" CACHE INTERNAL "" )
   else()
      set( CMAKE_XCODE_ATTRIBUTE_CODE_SIGN_IDENTITY "-" CACHE INTERNAL "" )
      set( CMAKE_XCODE_ATTRIBUTE_OTHER_CODE_SIGN_FLAGS "--deep -o linker-signed --timestamp" CACHE INTERNAL "")
   endif()
endif()

# Load our functions/macros
include( AudacityFunctions )

set_from_env(AUDACITY_ARCH_LABEL) # e.g. x86_64

cmd_option( ${_OPT}crashreport_backend
            "Crashreport engine [crashpad (default), breakpad]"
            "crashpad"
            STRINGS "crashpad" "breakpad")

cmd_option( ${_OPT}bundle_gplv3
            "Bundle GPLv3 license instead of GPLv2 with the resulting binary."
            On)

# Allow user to globally set the library preference
cmd_option( ${_OPT}conan_enabled
            "Use Conan package manager for 3d party dependencies"
            On
)

cmd_option( ${_OPT}conan_allow_prebuilt_binaries
            "Allow using the compiled dependencies from the cache or remotes"
            On
)

cmd_option( ${_OPT}conan_force_build_dependencies
            "Force Conan to rebuild the dependencies every time"
            Off
)

set( ${_OPT}conan_download_cache ""
            CACHE PATH "Use conan download cache located at the specified path")

# Allow user to globally set the library preference
cmd_option( ${_OPT}lib_preference
            "Library preference [system (if available), local]"
            "local"
            STRINGS "system" "local"
)

# Special mode, that will force dependencies to the packages provided by system unless they were set to local explicitly.
cmd_option( ${_OPT}obey_system_dependencies
            "Use system packages to satisfy dependencies"
            Off
)

cmd_option( ${_OPT}has_networking
   "Build networking features into Audacity"
   Off)

cmd_option( ${_OPT}has_url_schemes_support
   "Build custom URL schemes support into Audacity"
   Off)

include( CMakeDependentOption )

cmake_dependent_option(
   ${_OPT}has_tests
   "Enables automated testing support"
   On
   "${_OPT}conan_enabled"
   Off
)

cmake_dependent_option(
   ${_OPT}has_audiocom_upload
   "Enables uploading of Audacity recordings to Audio.com"
   Off
   "${_OPT}has_networking"
   Off
)

cmake_dependent_option(
   ${_OPT}has_updates_check
   "Build updates checking features into Audacity"
   On
   "${_OPT}has_networking"
   Off
)

option(${_OPT}has_vst3
    "Enable support for VST3 plug-ins in Audacity"
    On
)

# Python is used for the manual and (possibly) message catalogs
find_package( Python3 )

if( Python3_FOUND )
   set( PYTHON "${Python3_EXECUTABLE}" )
elseif( CMAKE_SYSTEM_NAME MATCHES "Windows" )
   # This is an odd case now, as Conan requires Python as well
   nuget_package( pkgdir "python3" "3.7.7" )
   file( TO_NATIVE_PATH "${pkgdir}/tools/python.exe" PYTHON )
endif()

# Pull all the modules we'll need
include( CheckCXXCompilerFlag )
include( CheckIncludeFile )
include( CheckIncludeFiles )
include( CheckLibraryExists )
include( CheckSymbolExists )
include( CheckTypeSize )
include( CMakeDetermineASM_NASMCompiler )
include( CMakePushCheckState )
include( GNUInstallDirs )
include( TestBigEndian )

set_from_env(SENTRY_DSN_KEY)
set_from_env(SENTRY_HOST)
set_from_env(SENTRY_PROJECT)
set_from_env(CRASH_REPORT_URL)

cmake_dependent_option(
   ${_OPT}has_crashreports
   "Enables crash reporting for Audacity"
   On
   "${_OPT}has_networking;DEFINED CRASH_REPORT_URL"
   Off
)

cmake_dependent_option(
   ${_OPT}has_sentry_reporting
   "Build support for sending errors to Sentry"
   On
   "${_OPT}has_networking;DEFINED SENTRY_DSN_KEY;DEFINED SENTRY_HOST;DEFINED SENTRY_PROJECT"
   Off
)

# Determine 32-bit or 64-bit target
if( CMAKE_C_COMPILER_ID MATCHES "MSVC" AND CMAKE_VS_PLATFORM_NAME MATCHES "Win64|x64" )
   set( IS_64BIT ON )
elseif( NOT CMAKE_SIZEOF_VOID_P STREQUAL "4" )
   set( IS_64BIT ON )
endif()

message( STATUS "Build Info:" )
message( STATUS "  Host System: ${CMAKE_HOST_SYSTEM}" )
message( STATUS "  Host System Name: ${CMAKE_HOST_SYSTEM_NAME}" )
message( STATUS "  Host System Processor: ${CMAKE_HOST_SYSTEM_PROCESSOR}" )
message( STATUS "  Host System Version: ${CMAKE_HOST_SYSTEM_VERSION}" )

if( IS_64BIT )
   message( STATUS "  Host System Architecture: 64-bit" )
else()
   message( STATUS "  Host System Architecture: 32-bit" )
endif()

message( STATUS )
message( STATUS "  Compiler: ${CMAKE_CXX_COMPILER}" )
message( STATUS "  Compiler Version: ${CMAKE_CXX_COMPILER_VERSION}" )
message( STATUS "  Compiler Standard: ${CMAKE_CXX_STANDARD}" )
message( STATUS "  Compiler Standard Required: ${CMAKE_CXX_STANDARD_REQUIRED}" )
message( STATUS "  Compiler Extensions: ${CMAKE_CXX_EXTENSIONS}" )
message( STATUS )

if( CMAKE_GENERATOR MATCHES "Visual Studio" )
   message( STATUS "  MSVC Version: ${MSVC_VERSION}" )
   message( STATUS "  MSVC Toolset: ${MSVC_TOOLSET_VERSION}" )
   message( STATUS )
elseif( CMAKE_SYSTEM_NAME MATCHES "Darwin" )
   if( CMAKE_GENERATOR MATCHES "Xcode" )
      message( STATUS "  Xcode Version: ${XCODE_VERSION}" )
   endif()
   message( STATUS "  MacOS SDK: ${CMAKE_OSX_SYSROOT}" )
   message( STATUS )

   if(${_OPT}has_crashreports)
      set(CMAKE_XCODE_ATTRIBUTE_DEBUG_INFORMATION_FORMAT "dwarf-with-dsym")
   endif()

endif()

# Try to get the current commit information
set( GIT_COMMIT_SHORT "unknown" )
set( GIT_COMMIT_LONG "unknown" )
set( GIT_COMMIT_TIME "unknown" )
find_package( Git QUIET )
if( GIT_FOUND )
   execute_process(
      COMMAND
         ${GIT_EXECUTABLE} show -s "--format=%h;%H;%cd"
      WORKING_DIRECTORY
         ${topdir}
      OUTPUT_VARIABLE
         git_output
      OUTPUT_STRIP_TRAILING_WHITESPACE
      ERROR_QUIET
   )

   if( git_output )
      list( GET git_output 0 GIT_COMMIT_SHORT )
      list( GET git_output 1 GIT_COMMIT_LONG )
      list( GET git_output 2 GIT_COMMIT_TIME )

      file(WRITE
         "${CMAKE_BINARY_DIR}/Variables.cmake"
         "set( AUDACITY_BUILD_LEVEL ${AUDACITY_BUILD_LEVEL} )\nset( AUDACITY_REV_LONG \"${GIT_COMMIT_LONG}\" )\nset( AUDACITY_REV_TIME \"${GIT_COMMIT_TIME}\" )\n"
      )
   endif()
endif()
message( STATUS "  Current Commit: ${GIT_COMMIT_SHORT}" )
message( STATUS )

# Organize subdirectories/targets into folders for the IDEs
set_property( GLOBAL PROPERTY USE_FOLDERS ON )

if( CMAKE_GENERATOR MATCHES "Visual Studio" )
   # Make sure Audacity is the startup project
   set_directory_properties(
      PROPERTIES
         VS_STARTUP_PROJECT "${CMAKE_PROJECT_NAME}"
   )

   # Build using multiple processors
   foreach( config ${CMAKE_CONFIGURATION_TYPES} )
      string( TOUPPER "${config}" config )
      string( APPEND CMAKE_C_FLAGS_${config} " /MP" )
      string( APPEND CMAKE_CXX_FLAGS_${config} " /MP" )
   endforeach()

   # Define system library information, but we'll do the install
   set( CMAKE_INSTALL_SYSTEM_RUNTIME_LIBS_SKIP YES )
   set( CMAKE_INSTALL_UCRT_LIBRARIES NO )
   set( CMAKE_INSTALL_MFC_LIBRARIES NO )
   set( CMAKE_INSTALL_OPENMP_LIBRARIES NO )
   include( InstallRequiredSystemLibraries )
endif()

# Where the final product is stored
set( CMAKE_RUNTIME_OUTPUT_DIRECTORY ${CMAKE_BINARY_DIR} )

# Define the non-install and executable paths
if( CMAKE_CONFIGURATION_TYPES )
   set( _DESTDIR "${CMAKE_RUNTIME_OUTPUT_DIRECTORY}/${CMAKE_CFG_INTDIR}" )
else()
   set( _DESTDIR "${CMAKE_RUNTIME_OUTPUT_DIRECTORY}/${CMAKE_BUILD_TYPE}" )
endif()

set( _DEST "${_DESTDIR}" )
set( INSTALL_PREFIX "${CMAKE_INSTALL_PREFIX}" )
set( _LIBDIR "${CMAKE_INSTALL_LIBDIR}" )
set( _DATADIR "${CMAKE_INSTALL_DATADIR}" )
set( _PKGLIB "${_LIBDIR}/audacity" )
set( _PKGDATA "${_DATADIR}/audacity/" )
set( _MANDIR "${CMAKE_INSTALL_MANDIR}" )
set( _MODDIR "${_PKGLIB}/modules" )
set( _EXEDIR "${CMAKE_INSTALL_BINDIR}" )

# Setup RPATH handling
set( CMAKE_BUILD_RPATH "$ORIGIN/../${_PKGLIB}" )
set( CMAKE_BUILD_WITH_INSTALL_RPATH FALSE )
set( CMAKE_INSTALL_RPATH "$ORIGIN/../${_PKGLIB}" )
set( CMAKE_INSTALL_RPATH_USE_LINK_PATH FALSE )

# Adjust them for the Mac
if( CMAKE_SYSTEM_NAME MATCHES "Darwin" )
   set( _APPDIR "Audacity.app/Contents" )
   set( _DEST "${_DESTDIR}/${_APPDIR}" )
   set( _EXEDIR "${_APPDIR}/MacOS" )
   set( _MODDIR "${_APPDIR}/modules" )
   set( _PKGLIB "${_APPDIR}/Frameworks" )

   set( CMAKE_MACOSX_RPATH OFF )
   set( CMAKE_INSTALL_RPATH "@loader_path/../Frameworks" )
   set( CMAKE_BUILD_WITH_INSTALL_NAME_DIR ON)
   set( CMAKE_INSTALL_NAME_DIR "@loader_path/../Frameworks" )
   set( CMAKE_BUILD_WITH_INSTALL_RPATH ON )
elseif( WIN32 )
   set( _EXEDIR "" )
   set( _PKGLIB "" )
   set( _MODDIR "modules" )
endif()

if( ${_OPT}has_vst3 AND CMAKE_CXX_COMPILER_ID MATCHES "GNU" )
   #VST3 module_linux.cpp uses c++ fs features
   #Once compiler minimum version is upgraded to 9.1+
   #we don't need this option any more
   list( APPEND CMAKE_REQUIRED_LIBRARIES -lstdc++fs )
endif()

# Add the math library (if found) to the list of required libraries
check_library_exists( m pow "" HAVE_LIBM )
if( HAVE_LIBM )
   list( APPEND CMAKE_REQUIRED_LIBRARIES -lm )
endif()

check_library_exists( atomic __atomic_fetch_add_4 "" HAVE_LIBATOMIC )
if( HAVE_LIBATOMIC )
  list( APPEND CMAKE_REQUIRED_LIBRARIES -latomic )
endif()

# Add the dynamic linker library (if needed) to the list of required libraries
list( APPEND CMAKE_REQUIRED_LIBRARIES ${CMAKE_DL_LIBS} )

# Make sure they're used during the link steps
set( CMAKE_LINK_INTERFACE_LIBRARIES ${CMAKE_REQUIRED_LIBRARIES} )

# Various common checks whose results are used by the different targets
test_big_endian( WORDS_BIGENDIAN )

# Check for compiler flags
set( MMX_FLAG "" CACHE INTERNAL "" )
set( SSE_FLAG "" CACHE INTERNAL "" )
if( CMAKE_CXX_COMPILER_ID MATCHES "AppleClang|Clang|GNU" )
   check_cxx_compiler_flag( "-mmmx" HAVE_MMX )
   if( HAVE_MMX AND NOT IS_64BIT )
      set( MMX_FLAG "-mmmx" CACHE INTERNAL "" )
   endif()

   check_cxx_compiler_flag( "-msse" HAVE_SSE )
   if( HAVE_SSE AND NOT IS_64BIT )
      set( SSE_FLAG "-msse" CACHE INTERNAL "" )
   endif()

   check_cxx_compiler_flag( "-msse2" HAVE_SSE2 )
   if( HAVE_SSE2 AND NOT IS_64BIT )
      set( SSE_FLAG "-msse2" CACHE INTERNAL "" )
   endif()
elseif( CMAKE_CXX_COMPILER_ID MATCHES "MSVC" )
   set( HAVE_MMX ON )
   set( HAVE_SSE ON )
   set( HAVE_SSE2 ON )
   if( NOT IS_64BIT )
      set( SSE_FLAG "/arch:SSE2" )
   endif()

   # Windows 11 SDK has a bug in winnt.h header, which breaks RC invocation
   # https://issueexplorer.com/issue/microsoft/Windows-Dev-Performance/98
   # TODO: We need to check if we are building for ARM64 here
   if( IS_64BIT )
      set(CMAKE_RC_FLAGS "/D_AMD64_")
   else()
      set(CMAKE_RC_FLAGS "/D_X86_")
   endif()
endif()

check_include_files( "float.h;stdarg.h;stdlib.h;string.h" STDC_HEADERS )

check_include_file( "assert.h" HAVE_ASSERT_H )
check_include_file( "fenv.h" HAVE_FENV_H )
check_include_file( "inttypes.h" HAVE_INTTYPES_H )
if( CMAKE_SYSTEM_NAME MATCHES "FreeBSD" )
  check_include_file( "stdlib.h" HAVE_MALLOC_H )
else()
  check_include_file( "malloc.h" HAVE_MALLOC_H )
endif()
check_include_file( "memory.h" HAVE_MEMORY_H )
check_include_file( "stdbool.h" HAVE_STDBOOL_H )
check_include_file( "stdint.h" HAVE_STDINT_H )
check_include_file( "stdlib.h" HAVE_STDLIB_H )
check_include_file( "string.h" HAVE_STRING_H )
check_include_file( "strings.h" HAVE_STRINGS_H )
check_include_file( "unistd.h" HAVE_UNISTD_H )
check_include_file( "sys/stat.h" HAVE_SYS_STAT_H )
check_include_file( "sys/types.h" HAVE_SYS_TYPES_H )

check_symbol_exists( fileno "stdio.h" HAVE_FILENO )
check_symbol_exists( flock "sys/file.h" HAVE_FLOCK )
check_symbol_exists( gmtime "time.h" HAVE_GMTIME )
check_symbol_exists( gmtime_r "time.h" HAVE_GMTIME_R )
check_symbol_exists( lrint "math.h" HAVE_LRINT )
check_symbol_exists( lrintf "math.h" HAVE_LRINTF )
check_symbol_exists( lstat "sys/stat.h" HAVE_LSTAT )
check_symbol_exists( mlock "sys/mman.h" HAVE_MLOCK )
check_symbol_exists( posix_fadvise "fcntl.h" HAVE_POSIX_FADVISE )
check_symbol_exists( posix_memalign "stdlib.h" HAVE_POSIX_MEMALIGN )

check_type_size( "short" SIZEOF_SHORT LANGUAGE C )
check_type_size( "int" SIZEOF_INT LANGUAGE C )
check_type_size( "long" SIZEOF_LONG LANGUAGE C )
check_type_size( "float" SIZEOF_FLOAT LANGUAGE C )

# We'll be using it if it's available
find_package( PkgConfig QUIET )

# Mostly just to make the CMP0072 policy happy
find_package( OpenGL QUIET )

# Precreate the lib and lib64 directories so we can make then the same
if( NOT EXISTS "${CMAKE_BINARY_DIR}/lib" )
   file( MAKE_DIRECTORY "${CMAKE_BINARY_DIR}/lib" )
endif()

# Only create on systems that need it, effectively excluding Windows where links
# may not work due to insufficient privileges
if( NOT CMAKE_INSTALL_LIBDIR STREQUAL "lib" AND NOT EXISTS "${CMAKE_BINARY_DIR}/lib64" )
   file( CREATE_LINK "${CMAKE_BINARY_DIR}/lib" "${CMAKE_BINARY_DIR}/lib64" SYMBOLIC )
endif()

# Define Audacity's name
if( CMAKE_SYSTEM_NAME MATCHES "Darwin|Windows" )
   set( AUDACITY_NAME "Audacity" )
else()
   set( AUDACITY_NAME "audacity" )
endif()

# Create short and full version strings
set( AUDACITY_DIST_VERSION ${AUDACITY_VERSION}.${AUDACITY_RELEASE}.${AUDACITY_REVISION} )
set( AUDACITY_INFO_VERSION ${AUDACITY_VERSION}.${AUDACITY_RELEASE}.${AUDACITY_REVISION}.${AUDACITY_MODLEVEL} )

include( AudacityDependencies )
include( AudacityTesting )
# define EXPERIMENTAL flags
# Do this before consistency checks for added third-party libraries
include( "src/Experimental.cmake" )

cmd_option( ${_OPT}use_ffmpeg
   "Use ffmpeg library [loaded, off]"
   "loaded"
   STRINGS "loaded" "off"
)

if( ${_OPT}use_ffmpeg )
   set(USE_FFMPEG Yes)
endif()

# Add our children
add_subdirectory( "cmake-proxies" )

# This libraries have 3d party dependencies.
# Moreover, portmixer is only available as a part of
# Audacity source tree now.
cmd_option( ${_OPT}use_portmixer "Build PortMixer support into Audacity" On)
if( ${_OPT}use_portmixer )
   set(USE_PORTMIXER Yes)
   add_subdirectory( "lib-src/portmixer" )
endif()

cmd_option( ${_OPT}use_nyquist "Build Nyquist support into Audacity" On)
if( ${_OPT}use_nyquist )
   set(USE_NYQUIST Yes)
   add_subdirectory( "lib-src/libnyquist" )
endif()

add_subdirectory( "help" )

if(${_OPT}has_crashreports)
   add_subdirectory( "crashreporter" )
endif()

# Detect, which version of FileDialog to use for
# We always assume that GTK is used on platforms other than Windows and macOS,
# as there is no other implementation available now
if( CMAKE_SYSTEM_NAME MATCHES "Darwin" )
   set( wxIS_MAC on )
elseif( CMAKE_SYSTEM_NAME MATCHES "Windows" )
   set ( wxIS_WIN on )
else()
   set ( wxIS_GTK on)
endif()

# Handle Ladspa option
cmd_option(
   ${_OPT}use_ladspa
   "Use LADSPA plug-in support [on, off]"
   ON
)
set( USE_LADSPA ${${_OPT}use_ladspa} CACHE INTERNAL "" )

# Handle Audio Units option
if( CMAKE_SYSTEM_NAME MATCHES "Darwin" )
   cmd_option(
      ${_OPT}use_audio_units
      "Use Audio Units plug-in support [on, off]"
      ON
   )
   set( USE_AUDIO_UNITS ${${_OPT}use_audio_units} CACHE INTERNAL "" )
endif()

add_subdirectory( "images" )
add_subdirectory( "libraries" )
add_subdirectory( "locale" )
add_subdirectory( "src" )
add_subdirectory( "modules" )
add_subdirectory( "nyquist" )
add_subdirectory( "plug-ins" )

add_subdirectory( "tests/journals" )

# Generate config file
if( CMAKE_SYSTEM_NAME MATCHES "Windows" )
   configure_file( src/audacity_config.h.in src/private/configwin.h )
elseif( CMAKE_SYSTEM_NAME MATCHES "Darwin" )
   set( HAVE_VISIBILITY 1 )
   configure_file( src/audacity_config.h.in src/private/configmac.h )
else()
   set( HAVE_VISIBILITY 1 )
   configure_file( src/audacity_config.h.in src/private/configunix.h )
endif()

# Generate a picture of module dependencies
string( JOIN "\n" GRAPH_EDGES ${GRAPH_EDGES} )
# Choose edge attributes making it easy to hover at either end of edge
# and see a tooltip describing the edge, in svg image
file( WRITE "${CMAKE_CURRENT_BINARY_DIR}/modules.dot" "digraph {
   graph [rankdir=LR] edge [dir=both,arrowtail=inv] \n"
   "${GRAPH_EDGES}"
   "\n}\n"
)
execute_process( COMMAND
   dot -O -Tsvg "${CMAKE_CURRENT_BINARY_DIR}/modules.dot" )

#
# Code signing
#

cmd_option( ${_OPT}perform_codesign
            "Perform code signing during the install step. This only works on Windows and macOS."
            Off
)

cmake_dependent_option(
   ${_OPT}perform_notarization
   "Perform notarization during the install step. This only works on macOS."
   Off
   "${_OPT}perform_codesign;APPLE"
   Off
)

if( ${_OPT}perform_codesign )
   include( AudacityCodeSigning )
endif()

#
# Packaging
#

cmd_option( ${_OPT}package_manual
            "Package the manual along with the DMG and InnoSetup targets"
            Off
)

# Variables, that are common for all package targets

if( CMAKE_SYSTEM_NAME MATCHES "Windows" )
   include( AudacityInnoSetup )
endif()

# Uncomment what follows for symbol values.
#[[
   get_cmake_property( _variableNames VARIABLES )
   foreach( _variableName ${_variableNames} )
      message( STATUS "${_variableName}=${${_variableName}}" )
   endforeach()
#]]
#[[
   include( PrintProperties )
   print_properties( TARGET "wxWidgets" )
#]]

include( Package ) # do this last<|MERGE_RESOLUTION|>--- conflicted
+++ resolved
@@ -31,13 +31,8 @@
 # Increment as appropriate after release of a new version, and set back
 # AUDACITY_BUILD_LEVEL to 0
 set( AUDACITY_VERSION 3 )
-<<<<<<< HEAD
 set( AUDACITY_RELEASE 4 )
 set( AUDACITY_REVISION 0 )
-=======
-set( AUDACITY_RELEASE 3 )
-set( AUDACITY_REVISION 1 )
->>>>>>> 7cb6c24f
 set( AUDACITY_MODLEVEL 0 )
 
 string( TIMESTAMP __TDATE__ "%Y%m%d" )
