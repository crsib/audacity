--- conflicted
+++ resolved
@@ -4,10 +4,7 @@
 $preview linear
 $name (_ "Vocal Reduction and Isolation")
 $manpage "Vocal_Reduction_and_Isolation"
-<<<<<<< HEAD
-=======
 $debugbutton false
->>>>>>> 6c5edfad
 $author (_ "Robert Haenggi")
 $release 3.0.1-1
 $copyright (_ "GNU General Public License v2.0")
