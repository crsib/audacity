/**********************************************************************

  Audacity: A Digital Audio Editor

  SelectionBar.cpp

  Copyright 2005 Dominic Mazzoni

  This program is free software; you can redistribute it and/or modify
  it under the terms of the GNU General Public License as published by
  the Free Software Foundation; either version 2 of the License, or
  (at your option) any later version.

*******************************************************************//**

\class SelectionBar
\brief (not quite a Toolbar) at foot of screen for setting and viewing the
selection range.

*//****************************************************************//**

\class SelectionBarListener
\brief A parent class of SelectionBar, used to forward events to do
with changes in the SelectionBar.

*//*******************************************************************/


#include "../Audacity.h"

// For compilers that support precompilation, includes "wx/wx.h".
#include <wx/wxprec.h>

#ifndef WX_PRECOMP
#include <wx/button.h>
#include <wx/checkbox.h>
#include <wx/combobox.h>
#include <wx/intl.h>
#include <wx/radiobut.h>
#include <wx/settings.h>
#include <wx/sizer.h>
#include <wx/valtext.h>
#include <wx/stattext.h>
#endif
#include <wx/statline.h>


#include "SelectionBarListener.h"
#include "SelectionBar.h"

#include "../widgets/AButton.h"
#include "../AudioIO.h"
#include "../AColor.h"
#include "../Prefs.h"
#include "../Project.h"
#include "../Snap.h"
#include "../widgets/NumericTextCtrl.h"
#include "../AllThemeResources.h"

#if wxUSE_ACCESSIBILITY
#include "../widgets/WindowAccessible.h"
#endif

IMPLEMENT_CLASS(SelectionBar, ToolBar);

const static wxChar *numbers[] =
{
   wxT("0"), wxT("1"), wxT("2"), wxT("3"), wxT("4"),
   wxT("5"), wxT("6"), wxT("7"), wxT("8"), wxT("9")
};

enum {
   SelectionBarFirstID = 2700,
   RateID,
   SnapToID,
   OnMenuID,

   ChoiceID,

   StartTimeID,
   LengthTimeID,
   CenterTimeID,
   EndTimeID,

   AudioTimeID,
};

BEGIN_EVENT_TABLE(SelectionBar, ToolBar)
   EVT_SIZE(SelectionBar::OnSize)
   EVT_TEXT(StartTimeID, SelectionBar::OnChangedTime)
   EVT_TEXT(LengthTimeID, SelectionBar::OnChangedTime)
   EVT_TEXT(CenterTimeID, SelectionBar::OnChangedTime)
   EVT_TEXT(EndTimeID, SelectionBar::OnChangedTime)
   EVT_CHOICE(SnapToID, SelectionBar::OnSnapTo)
   EVT_CHOICE(ChoiceID, SelectionBar::OnChoice )
   EVT_COMBOBOX(RateID, SelectionBar::OnRate)
   EVT_TEXT(RateID, SelectionBar::OnRate)

   EVT_COMMAND(wxID_ANY, EVT_TIMETEXTCTRL_UPDATED, SelectionBar::OnUpdate)
   EVT_COMMAND(wxID_ANY, EVT_CAPTURE_KEY, SelectionBar::OnCaptureKey)
END_EVENT_TABLE()

SelectionBar::SelectionBar()
: ToolBar(SelectionBarID, _("Selection"), wxT("Selection")),
  mListener(NULL), mRate(0.0),
  mStart(0.0), mEnd(0.0), mLength(0.0), mCenter(0.0),
  mDrive1( StartTimeID), mDrive2( EndTimeID ),
  mSelectionMode(0),
  mStartTime(NULL), mCenterTime(NULL), mLengthTime(NULL), mEndTime(NULL),
  //mAudioTime(NULL),
  mChoice(NULL)
{
   // Make sure we have a valid rate as the NumericTextCtrl()s
   // created in Populate()
   // depend on it.  Otherwise, division-by-zero floating point exceptions
   // will occur.
   // Refer to bug #462 for a scenario where the division-by-zero causes
   // Audacity to fail.
   // We expect mRate to be set from the project later.
   mRate = (double) gPrefs->Read(wxT("/SamplingRate/DefaultProjectSampleRate"),
      AudioIO::GetOptimalSupportedSampleRate());

   // Selection mode of 0 means showing 'start' and 'end' only.
   mSelectionMode = gPrefs->ReadLong(wxT("/SelectionToolbarMode"),  0);
}

SelectionBar::~SelectionBar()
{
}

void SelectionBar::Create(wxWindow * parent)
{
   ToolBar::Create(parent);
}


auStaticText * SelectionBar::AddTitle( const wxString & Title, wxSizer * pSizer ){
   auStaticText * pTitle = safenew auStaticText(this, Title );
   pTitle->SetBackgroundColour( theTheme.Colour( clrMedium ));
   pTitle->SetForegroundColour( theTheme.Colour( clrTrackPanelText ) );
   pSizer->Add( pTitle,0, wxALIGN_CENTER_VERTICAL | wxRIGHT,  (Title.Length() == 1 ) ? 0:5);
   return pTitle;
}


NumericTextCtrl * SelectionBar::AddTime( const wxString Name, int id, wxSizer * pSizer ){
   auto formatName = mListener ? mListener->AS_GetSelectionFormat()
      : NumericFormatId{};
   auto pCtrl = safenew NumericTextCtrl(
      this, id, NumericConverter::TIME, formatName, 0.0, mRate);
   pCtrl->SetName(Name);
   pSizer->Add(pCtrl, 0, wxALIGN_TOP | wxRIGHT, 5);
   return pCtrl;
}

void SelectionBar::AddVLine(  wxSizer * pSizer ){
   pSizer->Add(safenew wxStaticLine(this, -1, wxDefaultPosition,
                                   wxSize(1, toolbarSingle-10),
                                   wxLI_VERTICAL),
                  0,  wxALIGN_CENTER_VERTICAL | wxRIGHT, 5);
}

void SelectionBar::Populate()
{
   SetBackgroundColour( theTheme.Colour( clrMedium  ) );
   mStartTime = mEndTime = mLengthTime = mCenterTime = nullptr;

   // This will be inherited by all children:
   SetFont(wxFont(
#ifdef __WXMAC__
                  12
#else
                  9
#endif
                  ,
                  wxFONTFAMILY_SWISS, wxFONTSTYLE_NORMAL, wxFONTWEIGHT_NORMAL));

   wxFlexGridSizer *mainSizer;

   /* we don't actually need a control yet, but we want to use its methods
    * to do some look-ups, so we'll have to create one. We can't make the
    * look-ups static because they depend on translations which are done at
    * runtime */

   // Outer sizer has space top and left.
   // Inner sizers have space on right only.
   // This choice makes for a nice border and internal spacing and places clear responsibility
   // on each sizer as to what spacings it creates.
   Add((mainSizer = safenew wxFlexGridSizer(SIZER_COLS, 1, 1)), 0, wxALIGN_TOP | wxLEFT | wxTOP, 5);

   // Top row (mostly labels)
   wxColour clrText =  theTheme.Colour( clrTrackPanelText );
   wxColour clrText2 = *wxBLUE;
   AddTitle( _("Project Rate (Hz)"), mainSizer );
   AddVLine( mainSizer );
   AddTitle( _("Snap-To"), mainSizer );
<<<<<<< HEAD
#ifdef OPTIONS_BUTTON
   // Not enough room to say 'Selection Options".  There is a tooltip instead.
   AddTitle( wxT(""), mainSizer );
#endif

=======
>>>>>>> 9a45c020
   AddVLine( mainSizer );
   //AddTitle( _("Audio Position"), mainSizer );


   {
      const wxString choices[4] = {
         _("Start and End of Selection"),
         _("Start and Length of Selection"),
         _("Length and End of Selection"),
         _("Length and Center of Selection"),
      };
      mChoice = safenew wxChoice
         (this, ChoiceID, wxDefaultPosition, wxDefaultSize, 4, choices,
          0, wxDefaultValidator, _("Show"));
      mChoice->SetSelection(0);
#if wxUSE_ACCESSIBILITY
      // so that name can be set on a standard control
      mChoice->SetAccessible(safenew WindowAccessible(mChoice));
#endif
#ifdef __WXGTK__
      // Combo boxes are taller on Linux, and if we don't do the following, the selection toolbar will
      // be three units high.
      wxSize sz = mChoice->GetBestSize();
      sz.SetHeight( sz.y-4);
      mChoice->SetMinSize( sz );
#endif
      mainSizer->Add(mChoice, 0, wxALIGN_TOP | wxEXPAND | wxRIGHT, 6);
   }

   // Botton row, (mostly time controls)
   mRateBox = safenew wxComboBox(this, RateID,
                             wxT(""),
                             wxDefaultPosition, wxSize(80, -1));
#if wxUSE_ACCESSIBILITY
   // so that name can be set on a standard control
   mRateBox->SetAccessible(safenew WindowAccessible(mRateBox));
#endif
   mRateBox->SetName(_("Project Rate (Hz)"));
   //mRateBox->SetForegroundColour( clrText2 );
   wxTextValidator vld(wxFILTER_INCLUDE_CHAR_LIST);
   vld.SetIncludes(wxArrayString(10, numbers));
   mRateBox->SetValidator(vld);
   mRateBox->SetValue(wxString::Format(wxT("%d"), (int)mRate));
   UpdateRates(); // Must be done _after_ setting value on mRateBox!

   // We need to capture the SetFocus and KillFocus events to set up
   // for keyboard capture.  On Windows and GTK it's easy since the
   // combobox is presented as one control to hook into.
   mRateText = mRateBox;

#if defined(__WXMAC__)
   // The Mac uses a standard wxTextCtrl for the edit portion and that's
   // the control that gets the focus events.  So we have to find the
   // textctrl.
   wxWindowList kids = mRateBox->GetChildren();
   for (unsigned int i = 0; i < kids.GetCount(); i++) {
      wxClassInfo *ci = kids[i]->GetClassInfo();
      if (ci->IsKindOf(CLASSINFO(wxTextCtrl))) {
         mRateText = kids[i];
         break;
      }
   }
#endif

   mRateText->Bind(wxEVT_SET_FOCUS,
                      &SelectionBar::OnFocus,
                      this);
   mRateText->Bind(wxEVT_KILL_FOCUS,
                      &SelectionBar::OnFocus,
                      this);

#ifdef __WXGTK__
   // Combo boxes are taller on Linux, and if we don't do the following, the selection toolbar will
   // be three units high.
   wxSize sz = mRateBox->GetBestSize();
   sz.SetHeight( sz.y-4);
   mRateBox->SetMinSize( sz );
#endif

   mainSizer->Add(mRateBox, 0, wxALIGN_TOP | wxRIGHT, 5);
   AddVLine( mainSizer );

   mSnapTo = safenew wxChoice(this, SnapToID,
                          wxDefaultPosition, wxDefaultSize,
                          SnapManager::GetSnapLabels());

#ifdef __WXGTK__
   // Combo boxes are taller on Linux, and if we don't do the following, the selection toolbar will
   // be three units high.
   sz = mSnapTo->GetBestSize();
   sz.SetHeight( sz.y-4);
   mSnapTo->SetMinSize( sz );
#endif

   mainSizer->Add(mSnapTo,
                  0, wxALIGN_TOP | wxRIGHT, 5);
#if wxUSE_ACCESSIBILITY
   // so that name can be set on a standard control
   mSnapTo->SetAccessible(safenew WindowAccessible(mSnapTo));
#endif
   mSnapTo->SetName(_("Snap To"));
   //mSnapTo->SetForegroundColour( clrText2 );
   mSnapTo->SetSelection(mListener ? mListener->AS_GetSnapTo() : SNAP_OFF);

   mSnapTo->Bind(wxEVT_SET_FOCUS,
                    &SelectionBar::OnFocus,
                    this);
   mSnapTo->Bind(wxEVT_KILL_FOCUS,
                    &SelectionBar::OnFocus,
                    this);


   // This vertical line is NOT just for decoration!
   // It works around a wxWidgets-on-Windows RadioButton bug, where tabbing
   // into the radiobutton group jumps to selecting the first item in the 
   // group even if some other item had been selected.
   // It is an important bug to work around for sceen reader users, who use TAB 
   // a lot in navigation.
   // More about the bug here:
   // https://forums.wxwidgets.org/viewtopic.php?t=41120
   AddVLine( mainSizer );

   {
      auto hSizer = std::make_unique<wxBoxSizer>(wxHORIZONTAL);

      mStartTime  = AddTime(_("Start"), StartTimeID, hSizer.get() );
      mLengthTime = AddTime(_("Length"), LengthTimeID, hSizer.get() );
      mCenterTime = AddTime(_("Center"), CenterTimeID, hSizer.get() );
      mEndTime    = AddTime(_("End"), EndTimeID, hSizer.get() );
      mainSizer->Add(hSizer.release(), 0, wxALIGN_TOP | wxRIGHT, 0);
   }

   mChoice->MoveBeforeInTabOrder( mStartTime );
   // This shows/hides controls.
   // Do this before layout so that we are sized right.
   SetSelectionMode(mSelectionMode);
   mainSizer->Layout();
   RegenerateTooltips();
   Layout();

   SetMinSize( GetSizer()->GetMinSize() );
}

void SelectionBar::UpdatePrefs()
{
   // The project rate is no longer driven from here.
   // When preferences change, the Project learns about it too.
   // If necessary we can drive the SelectionBar mRate via the Project
   // calling our SetRate().
   // As of 13-Sep-2018, changes to the sample rate pref will only affect 
   // creation of new projects, not the smaple rate in existing ones.

   wxCommandEvent e;
   e.SetInt(mStartTime->GetFormatIndex());
   OnUpdate(e);

   // Set label to pull in language change
   SetLabel(_("Selection"));

   RegenerateTooltips();
   // Give base class a chance
   ToolBar::UpdatePrefs();
}

void SelectionBar::SetListener(SelectionBarListener *l)
{
   mListener = l;
   SetRate(mListener->AS_GetRate());
   SetSnapTo(mListener->AS_GetSnapTo());
   SetSelectionFormat(mListener->AS_GetSelectionFormat());
};

void SelectionBar::RegenerateTooltips()
{
#if wxUSE_TOOLTIPS
   auto formatName =
      mListener
         ? mListener->AS_GetSelectionFormat()
         : NumericFormatId{};
   mSnapTo->SetToolTip(
      wxString::Format(
         _("Snap Clicks/Selections to %s"), formatName.Translation() ));
#endif
}

void SelectionBar::OnSize(wxSizeEvent &evt)
{
   Refresh( true );

   evt.Skip();
}

// When a control value is changed, this function is called.
// It determines the values for the other controls.
void SelectionBar::ModifySelection(int newDriver, bool done)
{
   // If the user moved to a different control, then update which
   // two controls drive the others.
   if( newDriver != mDrive2 )
      SetDrivers( mDrive2, newDriver);

   // Only update a value if user typed something in.
   // The reason is the controls may be less accurate than 
   // the values.
   if( newDriver == StartTimeID )
      mStart = mStartTime->GetValue();
   if( newDriver == EndTimeID )
      mEnd = mEndTime->GetValue();
   if( newDriver == LengthTimeID )
      mLength = mLengthTime->GetValue();
   if( newDriver == CenterTimeID )
      mCenter = mCenterTime->GetValue();

   // There are four controls, and two constraints, which are:
   //    mid = (start+end)/2
   //    length = (end-start)
   // Therefore we can select any two controls as 'drivers' of
   // the other two.
   // Here we compute 'i' which combines the identity of the two 
   // driving controls, to use it as an index.
   // The order of the two drivers generally does not matter much,
   // except that we have want:
   //    start < end
   // and preserve that by adjusting the least dominant driving
   // control.
   int i = mDrive1 + 4 * mDrive2;
   switch(i){
   case StartTimeID + 4 * EndTimeID:
      if( mEnd < mStart )
         mStart = mEnd;
   case StartTimeID * 4 + EndTimeID:
      if( mStart > mEnd )
         mEnd = mStart;
      mLength = mEnd - mStart;
      mCenter = (mStart+mEnd)/2.0;
      break;
   case StartTimeID + 4 * LengthTimeID:
   case StartTimeID * 4 + LengthTimeID:
      if( mLength < 0 )
         mLength = 0;
      mEnd = mStart+mLength;
      mCenter = (mStart+mEnd)/2.0;
      break;
   case StartTimeID + 4 * CenterTimeID:
      if( mCenter < mStart )
         mCenter = mStart;
   case StartTimeID * 4 + CenterTimeID:
      if( mStart > mCenter )
         mStart = mCenter;
      mEnd = mCenter * 2 - mStart;
      mLength = mStart - mEnd;
      break;
   case EndTimeID + 4 * LengthTimeID:
   case EndTimeID * 4 + LengthTimeID:
      if( mLength < 0 )
         mLength = 0;
      mStart = mEnd - mLength;
      mCenter = (mStart+mEnd)/2.0;
      break;
   case EndTimeID + 4 * CenterTimeID:
      if( mCenter > mEnd )
         mCenter = mEnd;
   case EndTimeID * 4 + CenterTimeID:
      if( mEnd < mCenter )
         mEnd = mCenter;
      mStart = mCenter * 2.0 - mEnd;
      mLength = mEnd - mStart;
      break;
   case LengthTimeID + 4 * CenterTimeID:
   case LengthTimeID * 4 + CenterTimeID:
      if( mLength < 0 )
         mLength = 0;
      mStart = mCenter - mLength/2.0;
      mEnd = mCenter + mLength/2.0;
      break;
   default:
      // The above should cover all legal combinations of two distinct controls.
      wxFAIL_MSG( "Illegal sequence of selection changes");
   }

   // Places the start-end mrkers on the track panel.
   mListener->AS_ModifySelection(mStart, mEnd, done);
}

void SelectionBar::OnChangedTime(wxCommandEvent & event)
{
   ModifySelection(event.GetId(), event.GetInt() != 0);
}

// Called when one of the format drop downs is changed.
void SelectionBar::OnUpdate(wxCommandEvent &evt)
{
   int index = evt.GetInt();
   wxWindow *w = FindFocus();
   NumericTextCtrl ** Ctrls[4] = { &mStartTime, &mEndTime, &mLengthTime, &mCenterTime };
   int i;
   int iFocus = -1;
   for(i=0;i<4;i++)
      if( w == *Ctrls[i] )
         iFocus = i;

   evt.Skip(false);

   // Save format name before recreating the controls so they resize properly
   {
      auto format = mStartTime->GetBuiltinName(index);
      mListener->AS_SetSelectionFormat(format);
   }

   RegenerateTooltips();

   // ToolBar::ReCreateButtons() will get rid of our sizers and controls
   // so reset pointers first.
   for( i=0;i<4;i++)
      *Ctrls[i]=NULL;

   mRateBox = NULL;
   mRateText = NULL;

   ToolBar::ReCreateButtons();

   ValuesToControls();

   auto format = mStartTime->GetBuiltinFormat(index);
   for( i=0;i<4;i++)
      (*Ctrls[i])->SetFormatString( format );

   if( iFocus >=0 )
      (*Ctrls[iFocus])->SetFocus();
   Updated();
}

// The two drivers are the numbers of the two controls which drive the other ones.
// The user gets to see which controls are drivers and which driven.
void SelectionBar::SetDrivers( int driver1, int driver2 )
{
   mDrive1 = driver1;
   mDrive2 = driver2;

   NumericTextCtrl ** Ctrls[4] = { &mStartTime, &mCenterTime, &mLengthTime, &mEndTime};
   wxString Text[4] = { _("Start"), _("Center"), _("Length"),  _("End")  };

   for(int i=0;i<4;i++){
      int id = i + StartTimeID;
      int fixed = (( id == mDrive2 )?mDrive1:mDrive2)-StartTimeID;

      wxString Temp = Text[i];
      // i18n-hint: %s is replaced e.g by 'Length', to indicate that it will be calculated from other parameters.
      wxString Format = ( (id!=mDrive1) && (id!=mDrive2 ) ) ? _("%s - driven") : "%s";
      wxString Title= wxString::Format( Format, Temp );
      // i18n-hint: %s1 is replaced e.g by 'Length', %s2 e.g by 'Center'.
      wxString VoiceOverText = wxString::Format(_("Selection %s.  %s won't change."), Temp, Text[fixed]);
      if( *Ctrls[i] ){
         (*Ctrls[i])->SetName( Temp );
      }
   }
}

void SelectionBar::OnChoice(wxCommandEvent & WXUNUSED(event))
{
   int mode = mChoice->GetSelection();
   SetSelectionMode( mode );
   SelectionModeUpdated();
}

void SelectionBar::SelectionModeUpdated()
{
   // We just changed the mode.  Remember it.
   gPrefs->Write(wxT("/SelectionToolbarMode"), mSelectionMode);
   gPrefs->Flush();

   wxSize sz = GetMinSize();
   sz.SetWidth( 10 );
   SetMinSize( sz );
   Fit();
   Layout();
   Updated();
}

// We used to have 8 modes which showed different combinations of the
// length, start, end, center controls.
// Mode 7 for example showed all four at the same time.
void SelectionBar::SetSelectionMode(int mode)
{
   // Only modes 0 to 3 are now supported,
   // so fix up a mode that could have come from the config.
   const int maxMode = 3;

   if( mode > maxMode )
      mode = 0;
   if( mode < 0 )
      mode = 0;
   mSelectionMode = mode;
   mChoice->SetSelection( mode ); 

   // First decide which two controls drive the others...
   // For example the last option is with all controls shown, and in that mode we 
   // initially have start and end driving.
   int Drive2[] = { StartTimeID, StartTimeID,  LengthTimeID, LengthTimeID, 
                    StartTimeID, StartTimeID,  StartTimeID,  StartTimeID};
   int Drive1[] = { EndTimeID,   LengthTimeID, EndTimeID,    CenterTimeID, 
                    EndTimeID,   LengthTimeID, EndTimeID,    EndTimeID};

   SetDrivers( Drive1[mode], Drive2[mode] );
   // Then show/hide the relevant controls.
   ShowHideControls( mode );
}

// Our mode determines which controls are visible.
void SelectionBar::ShowHideControls(int mode)
{
   // The bits in these say which controls are visible.
   int masks[8]= { 
      9, 5, 12, 6, // 2 items shown
      13, 7, 11,// 3 items shown
      15};
   int mask = masks[mode];

   NumericTextCtrl ** Ctrls[4]  = { &mStartTime,  &mCenterTime,  &mLengthTime,  &mEndTime};
   for(int i=0;i<4;i++){
      if( *Ctrls[i]) 
         (*Ctrls[i])->Show( (mask & (1<<i))!=0 );
   }
}

void SelectionBar::ValuesToControls()
{
   NumericTextCtrl ** Ctrls[4] = { &mStartTime, &mEndTime, &mLengthTime, &mCenterTime };
   double Values[4] = {mStart, mEnd, mLength, mCenter};
   int i;
   for(i=0;i<4;i++)
      if( *Ctrls[i] )
         (*Ctrls[i])->SetValue( Values[i] );
}

// A time has been set.  Update the control values.
void SelectionBar::SetTimes(double start, double end, double audio)
{
   mStart = start;
   mEnd = end;
   mLength = end-start;
   mCenter = (end+start)/2.0;
   ValuesToControls();
}

void SelectionBar::SetSnapTo(int snap)
{
   mSnapTo->SetSelection(snap);
}

void SelectionBar::SetSelectionFormat(const NumericFormatId & format)
{
   mStartTime->SetFormatString(mStartTime->GetBuiltinFormat(format));

   wxCommandEvent e;
   e.SetInt(mStartTime->GetFormatIndex());
   OnUpdate(e);
}

void SelectionBar::SetRate(double rate)
{
   if (rate != mRate) {
      // if the rate is actually being changed
      mRate = rate;   // update the stored rate
      mRateBox->SetValue(wxString::Format(wxT("%d"), (int)rate));

      // update the TimeTextCtrls if they exist
      NumericTextCtrl ** Ctrls[4] = { &mStartTime, &mEndTime, &mLengthTime, &mCenterTime };
      int i;
      for(i=0;i<4;i++)
         if( *Ctrls[i] )
            (*Ctrls[i])->SetSampleRate( rate );
   }
}

void SelectionBar::OnRate(wxCommandEvent & WXUNUSED(event))
{
   if (mRateBox->GetValue().ToDouble(&mRate) && // is a numeric value
         (mRate != 0.0))
   {
      NumericTextCtrl ** Ctrls[4] = { &mStartTime, &mEndTime, &mLengthTime, &mCenterTime };
      int i;
      for(i=0;i<4;i++)
         if( *Ctrls[i] )
            (*Ctrls[i])->SetSampleRate( mRate );
      if (mListener) mListener->AS_SetRate(mRate);
   }
}

void SelectionBar::UpdateRates()
{
   wxString oldValue = mRateBox->GetValue();
   mRateBox->Clear();
   for (int i = 0; i < AudioIO::NumStandardRates; i++) {
      mRateBox->Append(wxString::Format(wxT("%d"), AudioIO::StandardRates[i]));
   }
   mRateBox->SetValue(oldValue);
}

void SelectionBar::OnFocus(wxFocusEvent &event)
{
   if (event.GetEventType() == wxEVT_KILL_FOCUS) {
      AudacityProject::ReleaseKeyboard(this);
   }
   else {
      AudacityProject::CaptureKeyboard(this);
   }

   Refresh(false);
   event.Skip();
}

void SelectionBar::OnCaptureKey(wxCommandEvent &event)
{
   wxKeyEvent *kevent = (wxKeyEvent *)event.GetEventObject();
   wxWindow *w = FindFocus();
   int keyCode = kevent->GetKeyCode();

   // Convert numeric keypad entries.
   if ((keyCode >= WXK_NUMPAD0) && (keyCode <= WXK_NUMPAD9)) {
      keyCode -= WXK_NUMPAD0 - '0';
   }

   if (keyCode >= '0' && keyCode <= '9') {
      return;
   }

   // UP/DOWN/LEFT/RIGHT for mRateText
   if (w == mRateText) {
      switch (keyCode)
      {
         case WXK_LEFT:
         case WXK_RIGHT:
         case WXK_UP:
         case WXK_DOWN:
         case WXK_DELETE:
         case WXK_BACK:
            return;
      }
   }

   event.Skip();
}

void SelectionBar::OnSnapTo(wxCommandEvent & WXUNUSED(event))
{
   mListener->AS_SetSnapTo(mSnapTo->GetSelection());
}<|MERGE_RESOLUTION|>--- conflicted
+++ resolved
@@ -194,14 +194,7 @@
    AddTitle( _("Project Rate (Hz)"), mainSizer );
    AddVLine( mainSizer );
    AddTitle( _("Snap-To"), mainSizer );
-<<<<<<< HEAD
-#ifdef OPTIONS_BUTTON
-   // Not enough room to say 'Selection Options".  There is a tooltip instead.
-   AddTitle( wxT(""), mainSizer );
-#endif
-
-=======
->>>>>>> 9a45c020
+
    AddVLine( mainSizer );
    //AddTitle( _("Audio Position"), mainSizer );
 
