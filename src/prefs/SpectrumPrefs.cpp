--- conflicted
+++ resolved
@@ -197,13 +197,7 @@
       }
       S.EndStatic();
 
-<<<<<<< HEAD
-   S.StartStatic(_("Spectrogram Colors"));
-   {
-      S.StartTwoColumn();
-=======
       S.StartStatic(_("Colors"),1);
->>>>>>> 9a45c020
       {
          S.StartMultiColumn(2,wxEXPAND);
          {
