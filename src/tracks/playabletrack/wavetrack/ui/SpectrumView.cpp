--- conflicted
+++ resolved
@@ -889,20 +889,12 @@
       const auto &pendingTracks = *artist->pPendingTracks;
 
       auto &dc = context.dc;
-<<<<<<< HEAD
  
       const auto pChannel = FindChannel();
       if (!pChannel)
          return;
       const auto &wt = static_cast<const WaveTrack&>(
          pendingTracks.SubstitutePendingChangedChannel(*pChannel));
-=======
-
-      const auto wt = std::static_pointer_cast<const WaveTrack>(
-         FindTrack()->SubstitutePendingChangedTrack());
-
-      const auto artist = TrackArtist::Get( context );
->>>>>>> a49f6473
 
 #if defined(__WXMAC__)
       wxAntialiasMode aamode = dc.GetGraphicsContext()->GetAntialiasMode();
