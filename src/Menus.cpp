/**********************************************************************

  Audacity: A Digital Audio Editor

  Menus.cpp

  Dominic Mazzoni
  Brian Gunlogson
  et al.

*******************************************************************//**

\file Menus.cpp
\brief All AudacityProject functions that provide the menus.
Implements AudacityProjectCommandFunctor.

  This file implements the method that creates the menu bar, plus
  all of the methods that get called when you select an item
  from a menu.

  All of the menu bar handling is part of the class AudacityProject,
  but the event handlers for all of the menu items have been moved
  to Menus.h and Menus.cpp for clarity.

*//****************************************************************//**

\class AudacityProjectCommandFunctor
\brief AudacityProjectCommandFunctor, derived from CommandFunctor,
simplifies construction of menu items.

*//*******************************************************************/

#include "Audacity.h"
#include "Project.h"

#include <cfloat>
#include <iterator>
#include <algorithm>
#include <limits>
#include <math.h>


#include <wx/defs.h>
#include <wx/docview.h>
#include <wx/filedlg.h>
#include <wx/textfile.h>
#include <wx/textdlg.h>
#include <wx/progdlg.h>
#include <wx/scrolbar.h>
#include <wx/ffile.h>
#include <wx/statusbr.h>
#include <wx/utils.h>

#include "FreqWindow.h"
#include "effects/Contrast.h"
#include "TrackPanel.h"

#include "effects/EffectManager.h"

#include "AudacityApp.h"
#include "AudacityLogger.h"
#include "AudioIO.h"
#include "Dependencies.h"
#include "float_cast.h"
#include "LabelTrack.h"
#ifdef USE_MIDI
#include "import/ImportMIDI.h"
#endif // USE_MIDI
#include "import/ImportRaw.h"
#include "export/Export.h"
#include "export/ExportMultiple.h"
#include "prefs/PrefsDialog.h"
#include "prefs/PlaybackPrefs.h"
#include "ShuttleGui.h"
#include "HistoryWindow.h"
#include "LyricsWindow.h"
#include "MixerBoard.h"
#include "Internat.h"
#include "FileFormats.h"
#include "ModuleManager.h"
#include "PluginManager.h"
#include "Prefs.h"
#include "Printing.h"
#ifdef USE_MIDI
#include "NoteTrack.h"
#endif // USE_MIDI
#include "Tags.h"
#include "TimeTrack.h"
#include "Mix.h"
#include "AboutDialog.h"
#include "Benchmark.h"
#include "Screenshot.h"
#include "ondemand/ODManager.h"

#include "BatchProcessDialog.h"
#include "BatchCommands.h"
#include "prefs/BatchPrefs.h"

#include "toolbars/ToolManager.h"
#include "toolbars/ControlToolBar.h"
#include "toolbars/ToolsToolBar.h"
#include "toolbars/EditToolBar.h"
#include "toolbars/DeviceToolBar.h"
#include "toolbars/MixerToolBar.h"
#include "toolbars/TranscriptionToolBar.h"

#include "tracks/ui/SelectHandle.h"

#include "widgets/LinkingHtmlWindow.h"

#include "Experimental.h"
#include "PlatformCompatibility.h"
#include "FileNames.h"
#include "TimeDialog.h"
#include "TimerRecordDialog.h"
#include "SoundActivatedRecord.h"
#include "LabelDialog.h"

#include "SplashDialog.h"
#include "widgets/HelpSystem.h"
#include "DeviceManager.h"

#include "UndoManager.h"
#include "WaveTrack.h"

#if defined(EXPERIMENTAL_CRASH_REPORT)
#include <wx/debugrpt.h>
#endif

#ifdef EXPERIMENTAL_SCOREALIGN
#include "effects/ScoreAlignDialog.h"
#include "audioreader.h"
#include "scorealign.h"
#include "scorealign-glue.h"
#endif /* EXPERIMENTAL_SCOREALIGN */

#include "tracks/ui/Scrubbing.h"
#include "prefs/TracksPrefs.h"

#include "widgets/Meter.h"
#include "widgets/ErrorDialog.h"
#include "./commands/AudacityCommand.h"
#include "commands/CommandContext.h"

enum {
   kAlignStartZero = 0,
   kAlignStartSelStart,
   kAlignStartSelEnd,
   kAlignEndSelStart,
   kAlignEndSelEnd,
   // The next two are only in one subMenu, so more easily handled at the end.
   kAlignEndToEnd,
   kAlignTogether
};

// Post Timer Recording Actions
// Ensure this matches the enum in TimerRecordDialog.cpp
enum {
   POST_TIMER_RECORD_STOPPED = -3,
   POST_TIMER_RECORD_CANCEL_WAIT,
   POST_TIMER_RECORD_CANCEL,
   POST_TIMER_RECORD_NOTHING,
   POST_TIMER_RECORD_CLOSE,
   POST_TIMER_RECORD_RESTART,
   POST_TIMER_RECORD_SHUTDOWN
};

#include "commands/CommandContext.h"
#include "commands/ScreenshotCommand.h"

#include "BatchCommands.h"


//
// Effects menu arrays
//
static bool SortEffectsByName(const PluginDescriptor *a, const PluginDescriptor *b)
{
   wxString akey = a->GetTranslatedName();
   wxString bkey = b->GetTranslatedName();

   akey += a->GetPath();
   bkey += b->GetPath();

   return akey.CmpNoCase(bkey) < 0;
}

static bool SortEffectsByPublisher(const PluginDescriptor *a, const PluginDescriptor *b)
{
   wxString akey = a->GetTranslatedVendor();
   wxString bkey = b->GetTranslatedVendor();

   if (akey.IsEmpty())
   {
      akey = _("Uncategorized");
   }
   if (bkey.IsEmpty())
   {
      bkey = _("Uncategorized");
   }

   akey += a->GetTranslatedName();
   bkey += b->GetTranslatedName();

   akey += a->GetPath();
   bkey += b->GetPath();

   return akey.CmpNoCase(bkey) < 0;
}

static bool SortEffectsByPublisherAndName(const PluginDescriptor *a, const PluginDescriptor *b)
{
   wxString akey = a->GetTranslatedVendor();
   wxString bkey = b->GetTranslatedVendor();

   if (a->IsEffectDefault())
   {
      akey = wxEmptyString;
   }
   if (b->IsEffectDefault())
   {
      bkey = wxEmptyString;
   }

   akey += a->GetTranslatedName();
   bkey += b->GetTranslatedName();

   akey += a->GetPath();
   bkey += b->GetPath();

   return akey.CmpNoCase(bkey) < 0;
}

static bool SortEffectsByTypeAndName(const PluginDescriptor *a, const PluginDescriptor *b)
{
   auto &em = EffectManager::Get();
   auto akey = em.GetEffectFamilyName(a->GetID());
   auto bkey = em.GetEffectFamilyName(b->GetID());

   if (akey.IsEmpty())
   {
      akey = _("Uncategorized");
   }
   if (bkey.IsEmpty())
   {
      bkey = _("Uncategorized");
   }

   if (a->IsEffectDefault())
   {
      akey = wxEmptyString;
   }
   if (b->IsEffectDefault())
   {
      bkey = wxEmptyString;
   }

   akey += a->GetTranslatedName();
   bkey += b->GetTranslatedName();

   akey += a->GetPath();
   bkey += b->GetPath();

   return akey.CmpNoCase(bkey) < 0;
}

static bool SortEffectsByType(const PluginDescriptor *a, const PluginDescriptor *b)
{
   auto &em = EffectManager::Get();
   auto akey = em.GetEffectFamilyName(a->GetID());
   auto bkey = em.GetEffectFamilyName(b->GetID());

   if (akey.IsEmpty())
   {
      akey = _("Uncategorized");
   }
   if (bkey.IsEmpty())
   {
      bkey = _("Uncategorized");
   }

   akey += a->GetTranslatedName();
   bkey += b->GetTranslatedName();

   akey += a->GetPath();
   bkey += b->GetPath();

   return akey.CmpNoCase(bkey) < 0;
}

/// CreateMenusAndCommands builds the menus, and also rebuilds them after
/// changes in configured preferences - for example changes in key-bindings
/// affect the short-cut key legend that appears beside each command,

// To supply the "finder" argument in AddItem calls
static CommandHandlerObject &ident(AudacityProject &project) { return project; }

#define FN(X) ident, static_cast<CommandFunctorPointer>(& AudacityProject :: X)
#define XXO(X) _(X), wxString{X}.Contains("...")

void AudacityProject::CreateMenusAndCommands()
{
   CommandManager *c = &mCommandManager;
   wxArrayString names;
   std::vector<int> indices;

   // The list of defaults to exclude depends on
   // preference wxT("/GUI/Shortcuts/FullDefaults"), which may have changed.
   c->SetMaxList();

   {
      auto menubar = c->AddMenuBar(wxT("appmenu"));
      wxASSERT(menubar);
      c->SetOccultCommands( false );

      /////////////////////////////////////////////////////////////////////////////
      // File menu
      /////////////////////////////////////////////////////////////////////////////

      c->BeginMenu(_("&File"));
      c->SetDefaultFlags(AudioIONotBusyFlag, AudioIONotBusyFlag);

      /*i18n-hint: "New" is an action (verb) to create a NEW project*/
      c->AddItem(wxT("New"), XXO("&New"), FN(OnNew), wxT("Ctrl+N"),
         AudioIONotBusyFlag,
         AudioIONotBusyFlag);

      /*i18n-hint: (verb)*/
      c->AddItem(wxT("Open"), XXO("&Open..."), FN(OnOpen), wxT("Ctrl+O"),
         AudioIONotBusyFlag,
         AudioIONotBusyFlag);

      /////////////////////////////////////////////////////////////////////////////

      CreateRecentFilesMenu(c);

      /////////////////////////////////////////////////////////////////////////////

      c->AddSeparator();

      c->AddItem(wxT("Close"), XXO("&Close"), FN(OnClose), wxT("Ctrl+W"));

      c->AddItem(wxT("Save"), XXO("&Save Project"), FN(OnSave), wxT("Ctrl+S"),
         AudioIONotBusyFlag | UnsavedChangesFlag,
         AudioIONotBusyFlag | UnsavedChangesFlag);
      c->AddItem(wxT("SaveAs"), XXO("Save Project &As..."), FN(OnSaveAs));

      c->BeginSubMenu( _("&Export") );

      // Enable Export audio commands only when there are audio tracks.
      c->AddItem(wxT("ExportMp3"), XXO("Export as MP&3"), FN(OnExportMp3), wxT(""),
         AudioIONotBusyFlag | WaveTracksExistFlag,
         AudioIONotBusyFlag | WaveTracksExistFlag);

      c->AddItem(wxT("ExportWav"), XXO("Export as &WAV"), FN(OnExportWav), wxT(""),
         AudioIONotBusyFlag | WaveTracksExistFlag,
         AudioIONotBusyFlag | WaveTracksExistFlag);

      c->AddItem(wxT("ExportOgg"), XXO("Export as &OGG"), FN(OnExportOgg), wxT(""),
         AudioIONotBusyFlag | WaveTracksExistFlag,
         AudioIONotBusyFlag | WaveTracksExistFlag);

      c->AddItem(wxT("Export"), XXO("&Export Audio..."), FN(OnExportAudio), wxT("Ctrl+Shift+E"),
         AudioIONotBusyFlag | WaveTracksExistFlag,
         AudioIONotBusyFlag | WaveTracksExistFlag);

      // Enable Export Selection commands only when there's a selection.
      c->AddItem(wxT("ExportSel"), XXO("Expo&rt Selected Audio..."), FN(OnExportSelection),
         AudioIONotBusyFlag | TimeSelectedFlag | WaveTracksSelectedFlag,
         AudioIONotBusyFlag | TimeSelectedFlag | WaveTracksSelectedFlag);

      c->AddItem(wxT("ExportLabels"), XXO("Export &Labels..."), FN(OnExportLabels),
         AudioIONotBusyFlag | LabelTracksExistFlag,
         AudioIONotBusyFlag | LabelTracksExistFlag);
      // Enable Export audio commands only when there are audio tracks.
      c->AddItem(wxT("ExportMultiple"), XXO("Export &Multiple..."), FN(OnExportMultiple), wxT("Ctrl+Shift+L"),
         AudioIONotBusyFlag | WaveTracksExistFlag,
         AudioIONotBusyFlag | WaveTracksExistFlag);
#if defined(USE_MIDI)
      c->AddItem(wxT("ExportMIDI"), XXO("Export MI&DI..."), FN(OnExportMIDI),
         AudioIONotBusyFlag | NoteTracksExistFlag,
         AudioIONotBusyFlag | NoteTracksExistFlag);
#endif
#ifdef USE_LIBVORBIS
      c->AddSeparator();
      c->AddItem(wxT("SaveCompressed"), XXO("&Save Compressed Copy of Project..."), FN(OnSaveCompressed));
#endif
      c->EndSubMenu();
      c->AddSeparator();
      c->BeginSubMenu(_("&Import"));

      c->AddItem(wxT("ImportAudio"), XXO("&Audio..."), FN(OnImport), wxT("Ctrl+Shift+I"));
      c->AddItem(wxT("ImportLabels"), XXO("&Labels..."), FN(OnImportLabels));
#ifdef USE_MIDI
      c->AddItem(wxT("ImportMIDI"), XXO("&MIDI..."), FN(OnImportMIDI));
#endif // USE_MIDI
      c->AddItem(wxT("ImportRaw"), XXO("&Raw Data..."), FN(OnImportRaw));

      c->EndSubMenu();
      c->AddSeparator();

      /////////////////////////////////////////////////////////////////////////////

      c->AddItem(wxT("PageSetup"), XXO("Pa&ge Setup..."), FN(OnPageSetup),
         AudioIONotBusyFlag | TracksExistFlag,
         AudioIONotBusyFlag | TracksExistFlag);
      /* i18n-hint: (verb) It's item on a menu. */
      c->AddItem(wxT("Print"), XXO("&Print..."), FN(OnPrint),
         AudioIONotBusyFlag | TracksExistFlag,
         AudioIONotBusyFlag | TracksExistFlag);

      c->AddSeparator();

      // On the Mac, the Exit item doesn't actually go here...wxMac will pull it out
      // and put it in the Audacity menu for us based on its ID.
      /* i18n-hint: (verb) It's item on a menu. */
      c->AddItem(wxT("Exit"), XXO("E&xit"), FN(OnExit), wxT("Ctrl+Q"),
         AlwaysEnabledFlag,
         AlwaysEnabledFlag);

      c->EndMenu();

      /////////////////////////////////////////////////////////////////////////////
      // Edit Menu
      /////////////////////////////////////////////////////////////////////////////

      c->BeginMenu(_("&Edit"));

      c->SetDefaultFlags(AudioIONotBusyFlag | TimeSelectedFlag | TracksSelectedFlag,
         AudioIONotBusyFlag | TimeSelectedFlag | TracksSelectedFlag);

      c->AddItem(wxT("Undo"), XXO("&Undo"), FN(OnUndo), wxT("Ctrl+Z"),
         AudioIONotBusyFlag | UndoAvailableFlag,
         AudioIONotBusyFlag | UndoAvailableFlag);

      // The default shortcut key for Redo is different on different platforms.
      wxString key =
#ifdef __WXMSW__
         wxT("Ctrl+Y");
#else
         wxT("Ctrl+Shift+Z");
#endif

      c->AddItem(wxT("Redo"), XXO("&Redo"), FN(OnRedo), key,
         AudioIONotBusyFlag | RedoAvailableFlag,
         AudioIONotBusyFlag | RedoAvailableFlag);

      ModifyUndoMenuItems();

      c->AddSeparator();

      // Basic Edit coomands
      /* i18n-hint: (verb)*/
      c->AddItem(wxT("Cut"), XXO("Cu&t"), FN(OnCut), wxT("Ctrl+X"),
         AudioIONotBusyFlag | CutCopyAvailableFlag | NoAutoSelect,
         AudioIONotBusyFlag | CutCopyAvailableFlag);
      c->AddItem(wxT("Delete"), XXO("&Delete"), FN(OnDelete), wxT("Ctrl+K"),
         AudioIONotBusyFlag | NoAutoSelect,
         AudioIONotBusyFlag );
      /* i18n-hint: (verb)*/
      c->AddItem(wxT("Copy"), XXO("&Copy"), FN(OnCopy), wxT("Ctrl+C"),
         AudioIONotBusyFlag | CutCopyAvailableFlag,
         AudioIONotBusyFlag | CutCopyAvailableFlag);
      /* i18n-hint: (verb)*/
      c->AddItem(wxT("Paste"), XXO("&Paste"), FN(OnPaste), wxT("Ctrl+V"),
         AudioIONotBusyFlag,
         AudioIONotBusyFlag);
      /* i18n-hint: (verb)*/
      c->AddItem(wxT("Duplicate"), XXO("Duplic&ate"), FN(OnDuplicate), wxT("Ctrl+D"));

      c->AddSeparator();

      c->BeginSubMenu(_("R&emove Special"));
      /* i18n-hint: (verb) Do a special kind of cut*/
      c->AddItem(wxT("SplitCut"), XXO("Spl&it Cut"), FN(OnSplitCut), wxT("Ctrl+Alt+X"));
      /* i18n-hint: (verb) Do a special kind of DELETE*/
      c->AddItem(wxT("SplitDelete"), XXO("Split D&elete"), FN(OnSplitDelete), wxT("Ctrl+Alt+K"));

      c->AddSeparator();

      /* i18n-hint: (verb)*/
      c->AddItem(wxT("Silence"), XXO("Silence Audi&o"), FN(OnSilence), wxT("Ctrl+L"),
         AudioIONotBusyFlag | TimeSelectedFlag | AudioTracksSelectedFlag,
         AudioIONotBusyFlag | TimeSelectedFlag | AudioTracksSelectedFlag);
      /* i18n-hint: (verb)*/
      c->AddItem(wxT("Trim"), XXO("Tri&m Audio"), FN(OnTrim), wxT("Ctrl+T"),
         AudioIONotBusyFlag | TimeSelectedFlag | AudioTracksSelectedFlag,
         AudioIONotBusyFlag | TimeSelectedFlag | AudioTracksSelectedFlag);
      c->EndSubMenu();

      c->AddSeparator();

      /////////////////////////////////////////////////////////////////////////////

      c->BeginSubMenu(_("Clip B&oundaries"));
      /* i18n-hint: (verb) It's an item on a menu. */
      c->AddItem(wxT("Split"), XXO("Sp&lit"), FN(OnSplit), wxT("Ctrl+I"),
         AudioIONotBusyFlag | WaveTracksSelectedFlag,
         AudioIONotBusyFlag | WaveTracksSelectedFlag);
      c->AddItem(wxT("SplitNew"), XXO("Split Ne&w"), FN(OnSplitNew), wxT("Ctrl+Alt+I"),
         AudioIONotBusyFlag | TimeSelectedFlag | WaveTracksSelectedFlag,
         AudioIONotBusyFlag | TimeSelectedFlag | WaveTracksSelectedFlag);
      c->AddSeparator();
      /* i18n-hint: (verb)*/
      c->AddItem(wxT("Join"), XXO("&Join"), FN(OnJoin), wxT("Ctrl+J"));
      c->AddItem(wxT("Disjoin"), XXO("Detac&h at Silences"), FN(OnDisjoin), wxT("Ctrl+Alt+J"));
      c->EndSubMenu();

      /////////////////////////////////////////////////////////////////////////////

      c->BeginSubMenu(_("&Labels"));

      c->AddItem(wxT("EditLabels"), XXO("&Edit Labels..."), FN(OnEditLabels),
                 AudioIONotBusyFlag, AudioIONotBusyFlag);

      c->AddSeparator();

      c->AddItem(wxT("AddLabel"), XXO("Add Label at &Selection"), FN(OnAddLabel), wxT("Ctrl+B"),
         AlwaysEnabledFlag, AlwaysEnabledFlag);
      c->AddItem(wxT("AddLabelPlaying"), XXO("Add Label at &Playback Position"),
         FN(OnAddLabelPlaying),
#ifdef __WXMAC__
         wxT("Ctrl+."),
#else
         wxT("Ctrl+M"),
#endif
         AudioIOBusyFlag,
         AudioIOBusyFlag);
      c->SetDefaultFlags(AudioIONotBusyFlag, AudioIONotBusyFlag);
      c->AddItem(wxT("PasteNewLabel"), XXO("Paste Te&xt to New Label"), FN(OnPasteNewLabel), wxT("Ctrl+Alt+V"),
         AudioIONotBusyFlag, AudioIONotBusyFlag);

      c->AddSeparator();

      c->AddCheck(wxT("TypeToCreateLabel"), XXO("&Type to Create a Label (on/off)"),
                  FN(OnToggleTypeToCreateLabel), 0, AlwaysEnabledFlag, AlwaysEnabledFlag);

      c->EndSubMenu();

      /////////////////////////////////////////////////////////////////////////////

      c->BeginSubMenu(_("La&beled Audio"));

      c->SetDefaultFlags(AudioIONotBusyFlag | LabelsSelectedFlag | WaveTracksExistFlag | TimeSelectedFlag,
         AudioIONotBusyFlag | LabelsSelectedFlag | WaveTracksExistFlag | TimeSelectedFlag);

      /* i18n-hint: (verb)*/
      c->SetLongName( _("Label Cut"))->AddItem(wxT("CutLabels"), XXO("&Cut"), FN(OnCutLabels), wxT("Alt+X"),
         AudioIONotBusyFlag | LabelsSelectedFlag | WaveTracksExistFlag | TimeSelectedFlag | IsNotSyncLockedFlag,
         AudioIONotBusyFlag | LabelsSelectedFlag | WaveTracksExistFlag | TimeSelectedFlag | IsNotSyncLockedFlag);
      c->SetLongName( _("Label Delete"))->AddItem(wxT("DeleteLabels"), XXO("&Delete"), FN(OnDeleteLabels), wxT("Alt+K"),
         AudioIONotBusyFlag | LabelsSelectedFlag | WaveTracksExistFlag | TimeSelectedFlag | IsNotSyncLockedFlag,
         AudioIONotBusyFlag | LabelsSelectedFlag | WaveTracksExistFlag | TimeSelectedFlag | IsNotSyncLockedFlag);

      c->AddSeparator();

      /* i18n-hint: (verb) A special way to cut out a piece of audio*/
      c->SetLongName( _("Label Split Cut"))->AddItem(wxT("SplitCutLabels"), XXO("&Split Cut"), FN(OnSplitCutLabels), wxT("Alt+Shift+X"));
      c->SetLongName( _("Label Split Delete"))->AddItem(wxT("SplitDeleteLabels"), XXO("Sp&lit Delete"), FN(OnSplitDeleteLabels), wxT("Alt+Shift+K"));

      c->AddSeparator();


      c->SetLongName( _("Label Silence"))->AddItem(wxT("SilenceLabels"), XXO("Silence &Audio"), FN(OnSilenceLabels), wxT("Alt+L"));
      /* i18n-hint: (verb)*/
      c->SetLongName( _("Label Copy"))->AddItem(wxT("CopyLabels"), XXO("Co&py"), FN(OnCopyLabels), wxT("Alt+Shift+C"));

      c->AddSeparator();

      /* i18n-hint: (verb)*/
      c->SetLongName( _("Label Split"))->AddItem(wxT("SplitLabels"), XXO("Spli&t"), FN(OnSplitLabels), wxT("Alt+I"),
         AudioIONotBusyFlag | LabelsSelectedFlag | WaveTracksExistFlag,
         AudioIONotBusyFlag | LabelsSelectedFlag | WaveTracksExistFlag);
      /* i18n-hint: (verb)*/
      c->SetLongName( _("Label Join"))->AddItem(wxT("JoinLabels"), XXO("&Join"), FN(OnJoinLabels), wxT("Alt+J"));
      c->AddItem(wxT("DisjoinLabels"), XXO("Detac&h at Silences"), FN(OnDisjoinLabels), wxT("Alt+Shift+J"));

      c->EndSubMenu();

      c->AddItem(wxT("EditMetaData"), XXO("Me&tadata..."), FN(OnEditMetadata),
         AudioIONotBusyFlag, AudioIONotBusyFlag);

      /////////////////////////////////////////////////////////////////////////////

#ifndef __WXMAC__
      c->AddSeparator();
#endif

      // The default shortcut key for Preferences is different on different platforms.
      key =
#ifdef __WXMAC__
         wxT("Ctrl+,");
#else
         wxT("Ctrl+P");
#endif

      c->AddItem(wxT("Preferences"), XXO("Pre&ferences..."), FN(OnPreferences), key,
         AudioIONotBusyFlag,
         AudioIONotBusyFlag);

      c->EndMenu();

      /////////////////////////////////////////////////////////////////////////////
      // Select Menu
      /////////////////////////////////////////////////////////////////////////////

      /* i18n-hint: (verb) It's an item on a menu. */
      c->BeginMenu(_("&Select"));
      c->SetDefaultFlags(TracksExistFlag, TracksExistFlag);

      c->SetLongName( _("Select All"))->AddItem(wxT("SelectAll"), XXO("&All"), FN(OnSelectAll), wxT("Ctrl+A"));
      c->SetLongName( _("Select None"))->AddItem(wxT("SelectNone"), XXO("&None"), FN(OnSelectNone), wxT("Ctrl+Shift+A"));

      /////////////////////////////////////////////////////////////////////////////

      c->SetDefaultFlags(TracksSelectedFlag, TracksSelectedFlag);

      c->BeginSubMenu(_("&Tracks"));
      c->AddItem(wxT("SelAllTracks"), XXO("In All &Tracks"), FN(OnSelectAllTracks),
         wxT("Ctrl+Shift+K"),
         TracksExistFlag, TracksExistFlag);

#ifdef EXPERIMENTAL_SYNC_LOCK
      c->SetLongName( _("Select Sync-Locked"))->AddItem(wxT("SelSyncLockTracks"), XXO("In All &Sync-Locked Tracks"),
         FN(OnSelectSyncLockSel), wxT("Ctrl+Shift+Y"),
         TracksSelectedFlag | IsSyncLockedFlag,
         TracksSelectedFlag | IsSyncLockedFlag);
#endif

      c->EndSubMenu();

      c->SetDefaultFlags(TracksExistFlag, TracksExistFlag);

      /////////////////////////////////////////////////////////////////////////////

      c->BeginSubMenu(_("R&egion"));

      c->SetLongName( _("Set Selection Left at Play Position"))->AddItem(wxT("SetLeftSelection"), XXO("&Left at Playback Position"), FN(OnSetLeftSelection), wxT("["));
      c->SetLongName( _("Set Selection Right at Play Position"))->AddItem(wxT("SetRightSelection"), XXO("&Right at Playback Position"), FN(OnSetRightSelection), wxT("]"));
      c->SetDefaultFlags(TracksSelectedFlag, TracksSelectedFlag);
      c->SetLongName( _("Select Track Start to Cursor"))->AddItem(wxT("SelTrackStartToCursor"), XXO("Track &Start to Cursor"), FN(OnSelectStartCursor), wxT("Shift+J"),AlwaysEnabledFlag,AlwaysEnabledFlag);
      c->SetLongName( _("Select Cursor to Track End"))->AddItem(wxT("SelCursorToTrackEnd"), XXO("Cursor to Track &End"), FN(OnSelectCursorEnd), wxT("Shift+K"),AlwaysEnabledFlag,AlwaysEnabledFlag);
      c->SetLongName( _("Select Track Start to End"))->AddItem(wxT("SelTrackStartToEnd"), XXO("Track Start to En&d"), FN(OnSelectTrackStartToEnd), wxT(""),AlwaysEnabledFlag,AlwaysEnabledFlag);
      c->AddSeparator();
      // GA: Audacity had 'Store Re&gion' here previously. There is no one-step
      // way to restore the 'Saved Cursor Position' in Select Menu, so arguably
      // using the word 'Selection' to do duty for both saving the region or the
      // cursor is better. But it does not belong in a 'Region' submenu.
      c->AddItem(wxT("SelSave"), XXO("S&tore Selection"), FN(OnSelectionSave),
         WaveTracksSelectedFlag,
         WaveTracksSelectedFlag);
      // Audacity had 'Retrieve Regio&n' here previously.
      c->AddItem(wxT("SelRestore"), XXO("Retrieve Selectio&n"), FN(OnSelectionRestore),
         TracksExistFlag,
         TracksExistFlag);

      c->EndSubMenu();

      /////////////////////////////////////////////////////////////////////////////

      c->SetDefaultFlags(TracksExistFlag, TracksExistFlag);

#ifdef EXPERIMENTAL_SPECTRAL_EDITING
      c->BeginSubMenu(_("S&pectral"));
      c->AddItem(wxT("ToggleSpectralSelection"), XXO("To&ggle Spectral Selection"), FN(OnToggleSpectralSelection), wxT("Q"));
      c->AddItem(wxT("NextHigherPeakFrequency"), XXO("Next &Higher Peak Frequency"), FN(OnNextHigherPeakFrequency));
      c->AddItem(wxT("NextLowerPeakFrequency"), XXO("Next &Lower Peak Frequency"), FN(OnNextLowerPeakFrequency));
      c->EndSubMenu();
#endif

      /////////////////////////////////////////////////////////////////////////////

      c->SetDefaultFlags(TracksSelectedFlag, TracksSelectedFlag);

      c->BeginSubMenu(_("Clip B&oundaries"));
      c->AddItem(wxT("SelPrevClipBoundaryToCursor"), XXO("Pre&vious Clip Boundary to Cursor"),
         FN(OnSelectPrevClipBoundaryToCursor), wxT(""),
         WaveTracksExistFlag, WaveTracksExistFlag);
      c->AddItem(wxT("SelCursorToNextClipBoundary"), XXO("Cursor to Ne&xt Clip Boundary"),
         FN(OnSelectCursorToNextClipBoundary), wxT(""),
         WaveTracksExistFlag, WaveTracksExistFlag);
      c->SetLongName( _("Select Previous Clip"))->AddItem(wxT("SelPrevClip"), XXO("Previo&us Clip"), FN(OnSelectPrevClip), wxT("Ctrl+Alt+P"),
         WaveTracksExistFlag, WaveTracksExistFlag);
      c->SetLongName( _("Select Next Clip"))->AddItem(wxT("SelNextClip"), XXO("N&ext Clip"), FN(OnSelectNextClip), wxT("Ctrl+Alt+N"),
         WaveTracksExistFlag, WaveTracksExistFlag);

      c->EndSubMenu();
      /////////////////////////////////////////////////////////////////////////////

      c->AddSeparator();

      c->SetLongName( _("Select Cursor to Stored"))->AddItem(wxT("SelCursorStoredCursor"), XXO("Cursor to Stored &Cursor Position"), FN(OnSelectCursorStoredCursor),
         wxT(""), TracksExistFlag, TracksExistFlag);

      c->AddItem(wxT("StoreCursorPosition"), XXO("Store Cursor Pos&ition"), FN(OnCursorPositionStore),
         WaveTracksExistFlag,
         WaveTracksExistFlag);
      // Save cursor position is used in some selections.
      // Maybe there should be a restore for it?

      c->AddSeparator();

      c->SetLongName( _("Select Zero Crossing"))->AddItem(wxT("ZeroCross"), XXO("At &Zero Crossings"), FN(OnZeroCrossing), wxT("Z"));

      c->EndMenu();

      /////////////////////////////////////////////////////////////////////////////
      // View Menu
      /////////////////////////////////////////////////////////////////////////////

      c->BeginMenu(_("&View"));
      c->SetDefaultFlags(TracksExistFlag, TracksExistFlag);
      c->BeginSubMenu(_("&Zoom"));

      c->AddItem(wxT("ZoomIn"), XXO("Zoom &In"), FN(OnZoomIn), wxT("Ctrl+1"),
         ZoomInAvailableFlag,
         ZoomInAvailableFlag);
      c->AddItem(wxT("ZoomNormal"), XXO("Zoom &Normal"), FN(OnZoomNormal), wxT("Ctrl+2"));
      c->AddItem(wxT("ZoomOut"), XXO("Zoom &Out"), FN(OnZoomOut), wxT("Ctrl+3"),
         ZoomOutAvailableFlag,
         ZoomOutAvailableFlag);
      c->AddItem(wxT("ZoomSel"), XXO("&Zoom to Selection"), FN(OnZoomSel), wxT("Ctrl+E"),
         TimeSelectedFlag,
         TimeSelectedFlag);
      c->AddItem(wxT("ZoomToggle"), XXO("Zoom &Toggle"), FN(OnZoomToggle), wxT("Shift+Z"),
         TracksExistFlag,
         TracksExistFlag);
      c->EndSubMenu();

      c->BeginSubMenu(_("T&rack Size"));
      c->AddItem(wxT("FitInWindow"), XXO("&Fit to Width"), FN(OnZoomFit), wxT("Ctrl+F"));
      c->AddItem(wxT("FitV"), XXO("Fit to &Height"), FN(OnZoomFitV), wxT("Ctrl+Shift+F"));
      c->AddItem(wxT("CollapseAllTracks"), XXO("&Collapse All Tracks"), FN(OnCollapseAllTracks), wxT("Ctrl+Shift+C"));
      c->AddItem(wxT("ExpandAllTracks"), XXO("E&xpand Collapsed Tracks"), FN(OnExpandAllTracks), wxT("Ctrl+Shift+X"));
      c->EndSubMenu();

      c->BeginSubMenu(_("Sk&ip to"));
      c->SetLongName( _("Skip to Selection Start"))->AddItem(wxT("SkipSelStart"), XXO("Selection Sta&rt"), FN(OnGoSelStart), wxT("Ctrl+["),
                 TimeSelectedFlag, TimeSelectedFlag);
      c->SetLongName( _("Skip to Selection End"))->AddItem(wxT("SkipSelEnd"), XXO("Selection En&d"), FN(OnGoSelEnd), wxT("Ctrl+]"),
                 TimeSelectedFlag, TimeSelectedFlag);
      c->EndSubMenu();

      c->AddSeparator();

      // History window should be available either for UndoAvailableFlag or RedoAvailableFlag,
      // but we can't make the AddItem flags and mask have both, because they'd both have to be true for the
      // command to be enabled.
      //    If user has Undone the entire stack, RedoAvailableFlag is on but UndoAvailableFlag is off.
      //    If user has done things but not Undone anything, RedoAvailableFlag is off but UndoAvailableFlag is on.
      // So in either of those cases, (AudioIONotBusyFlag | UndoAvailableFlag | RedoAvailableFlag) mask
      // would fail.
      // The only way to fix this in the current architecture is to hack in special cases for RedoAvailableFlag
      // in AudacityProject::UpdateMenus() (ugly) and CommandManager::HandleCommandEntry() (*really* ugly --
      // shouldn't know about particular command names and flags).
      // Here's the hack that would be necessary in AudacityProject::UpdateMenus(), if somebody decides to do it:
      //    // Because EnableUsingFlags requires all the flag bits match the corresponding mask bits,
      //    // "UndoHistory" specifies only AudioIONotBusyFlag | UndoAvailableFlag, because that
      //    // covers the majority of cases where it should be enabled.
      //    // If history is not empty but we've Undone the whole stack, we also want to enable,
      //    // to show the Redo's on stack.
      //    // "UndoHistory" might already be enabled, but add this check for RedoAvailableFlag.
      //    if (flags & RedoAvailableFlag)
      //       mCommandManager.Enable(wxT("UndoHistory"), true);
      // So for now, enable the command regardless of stack. It will just show empty sometimes.
      // FOR REDESIGN, clearly there are some limitations with the flags/mask bitmaps.

      /* i18n-hint: Clicking this menu item shows the various editing steps that have been taken.*/
      c->AddItem(wxT("UndoHistory"), XXO("&History..."), FN(OnHistory),
         AudioIONotBusyFlag,
         AudioIONotBusyFlag);

      c->AddItem(wxT("Karaoke"), XXO("&Karaoke..."), FN(OnKaraoke), LabelTracksExistFlag, LabelTracksExistFlag);
      c->AddItem(wxT("MixerBoard"), XXO("&Mixer Board..."), FN(OnMixerBoard), PlayableTracksExistFlag, PlayableTracksExistFlag);

      c->AddSeparator();

      /////////////////////////////////////////////////////////////////////////////

      c->BeginSubMenu(_("&Toolbars"));

      /* i18n-hint: (verb)*/
      c->AddItem(wxT("ResetToolbars"), XXO("Reset Toolb&ars"), FN(OnResetToolBars), 0, AlwaysEnabledFlag, AlwaysEnabledFlag);
      c->AddSeparator();

      /* i18n-hint: Clicking this menu item shows the toolbar with the big buttons on it (play record etc)*/
      c->AddCheck(wxT("ShowTransportTB"), XXO("&Transport Toolbar"), FN(OnShowTransportToolBar), 0, AlwaysEnabledFlag, AlwaysEnabledFlag);
      /* i18n-hint: Clicking this menu item shows a toolbar that has some tools in it*/
      c->AddCheck(wxT("ShowToolsTB"), XXO("T&ools Toolbar"), FN(OnShowToolsToolBar), 0, AlwaysEnabledFlag, AlwaysEnabledFlag);
      /* i18n-hint: Clicking this menu item shows the toolbar with the recording level meters*/
      c->AddCheck(wxT("ShowRecordMeterTB"), XXO("&Recording Meter Toolbar"), FN(OnShowRecordMeterToolBar), 0, AlwaysEnabledFlag, AlwaysEnabledFlag);
      /* i18n-hint: Clicking this menu item shows the toolbar with the playback level meter*/
      c->AddCheck(wxT("ShowPlayMeterTB"), XXO("&Playback Meter Toolbar"), FN(OnShowPlayMeterToolBar), 0, AlwaysEnabledFlag, AlwaysEnabledFlag);
      /* --i18n-hint: Clicking this menu item shows the toolbar which has sound level meters*/
      //c->AddCheck(wxT("ShowMeterTB"), XXO("Co&mbined Meter Toolbar"), FN(OnShowMeterToolBar), 0, AlwaysEnabledFlag, AlwaysEnabledFlag);
      /* i18n-hint: Clicking this menu item shows the toolbar with the mixer*/
      c->AddCheck(wxT("ShowMixerTB"), XXO("Mi&xer Toolbar"), FN(OnShowMixerToolBar), 0, AlwaysEnabledFlag, AlwaysEnabledFlag);
      /* i18n-hint: Clicking this menu item shows the toolbar for editing*/
      c->AddCheck(wxT("ShowEditTB"), XXO("&Edit Toolbar"), FN(OnShowEditToolBar), 0, AlwaysEnabledFlag, AlwaysEnabledFlag);
      /* i18n-hint: Clicking this menu item shows the toolbar for transcription (currently just vary play speed)*/
      c->AddCheck(wxT("ShowTranscriptionTB"), XXO("Tra&nscription Toolbar"), FN(OnShowTranscriptionToolBar), 0, AlwaysEnabledFlag, AlwaysEnabledFlag);
      /* i18n-hint: Clicking this menu item shows the toolbar that enables Scrub or Seek playback and Scrub Ruler*/
      c->AddCheck(wxT("ShowScrubbingTB"), XXO("Scru&b Toolbar"), FN(OnShowScrubbingToolBar), 0, AlwaysEnabledFlag, AlwaysEnabledFlag);
      /* i18n-hint: Clicking this menu item shows the toolbar that manages devices*/
      c->AddCheck(wxT("ShowDeviceTB"), XXO("&Device Toolbar"), FN(OnShowDeviceToolBar), 0, AlwaysEnabledFlag, AlwaysEnabledFlag);
      /* i18n-hint: Clicking this menu item shows the toolbar for selecting a time range of audio*/
<<<<<<< HEAD
      c->AddCheck(wxT("ShowSelectionTB"), _("&Selection Toolbar"), FN(OnShowSelectionToolBar), 0, AlwaysEnabledFlag, AlwaysEnabledFlag);
      c->AddCheck(wxT("ShowTimeTB"), _("&Time Toolbar"), FN(OnShowTimeToolBar), 0, AlwaysEnabledFlag, AlwaysEnabledFlag);
=======
      c->AddCheck(wxT("ShowSelectionTB"), XXO("&Selection Toolbar"), FN(OnShowSelectionToolBar), 0, AlwaysEnabledFlag, AlwaysEnabledFlag);
>>>>>>> af54ac9c
#ifdef EXPERIMENTAL_SPECTRAL_EDITING
      /* i18n-hint: Clicking this menu item shows the toolbar for selecting a frequency range of audio*/
      c->AddCheck(wxT("ShowSpectralSelectionTB"), XXO("Spe&ctral Selection Toolbar"), FN(OnShowSpectralSelectionToolBar), 0, AlwaysEnabledFlag, AlwaysEnabledFlag);
#endif

      c->EndSubMenu();

      c->AddSeparator();

      c->AddCheck(wxT("ShowExtraMenus"), XXO("&Extra Menus (on/off)"), FN(OnShowExtraMenus),
         gPrefs->Read(wxT("/GUI/ShowExtraMenus"), 0L), AlwaysEnabledFlag, AlwaysEnabledFlag);
      c->AddCheck(wxT("ShowClipping"), XXO("&Show Clipping (on/off)"), FN(OnShowClipping),
         gPrefs->Read(wxT("/GUI/ShowClipping"), 0L), AlwaysEnabledFlag, AlwaysEnabledFlag);
#if defined(EXPERIMENTAL_EFFECTS_RACK)
      c->AddCheck(wxT("ShowEffectsRack"), XXO("Show Effects Rack"), FN(OnShowEffectsRack), 0, AlwaysEnabledFlag, AlwaysEnabledFlag);
#endif


      c->EndMenu();

      /////////////////////////////////////////////////////////////////////////////
      // Transport Menu
      /////////////////////////////////////////////////////////////////////////////

      /*i18n-hint: 'Transport' is the name given to the set of controls that
      play, record, pause etc. */
      c->BeginMenu(_("Tra&nsport"));
      c->SetDefaultFlags(CanStopAudioStreamFlag, CanStopAudioStreamFlag);
      c->BeginSubMenu(_("Pl&ay"));
      /* i18n-hint: (verb) Start or Stop audio playback*/
      c->AddItem(wxT("PlayStop"), XXO("Pl&ay/Stop"), FN(OnPlayStop), wxT("Space"));
      c->AddItem(wxT("PlayStopSelect"), XXO("Play/Stop and &Set Cursor"), FN(OnPlayStopSelect), wxT("X"));
      c->AddItem(wxT("PlayLooped"), XXO("&Loop Play"), FN(OnPlayLooped), wxT("Shift+Space"),
         CanStopAudioStreamFlag,
         CanStopAudioStreamFlag);
      c->AddItem(wxT("Pause"), XXO("&Pause"), FN(OnPause), wxT("P"));
      c->EndSubMenu();

      c->BeginSubMenu( _("&Record"));
      c->SetDefaultFlags(AudioIONotBusyFlag | CanStopAudioStreamFlag,
                         AudioIONotBusyFlag | CanStopAudioStreamFlag);
      /* i18n-hint: (verb)*/
      c->AddItem(wxT("Record1stChoice"), XXO("&Record"), FN(OnRecord), wxT("R"));
      // The OnRecord2ndChoice function is: if normal record records beside,
      // it records below, if normal record records below, it records beside.
      // TODO: Do 'the right thing' with other options like TimerRecord.
      bool bPreferNewTrack;
      gPrefs->Read("/GUI/PreferNewTrackRecord",&bPreferNewTrack, false);
      c->AddItem(  wxT("Record2ndChoice"),
         // Our first choice is bound to R (by default) and gets the prime position.
         // We supply the name for the 'other one' here.  It should be bound to Shift+R
         (bPreferNewTrack ? _("&Append Record") : _("Record &New Track")), false,
         FN(OnRecord2ndChoice),
         wxT("Shift+R")
      );

      c->AddItem(wxT("TimerRecord"), XXO("&Timer Record..."), FN(OnTimerRecord), wxT("Shift+T"));
      // JKC: I decided to duplicate this between play and record, rather than put it
      // at the top level.  AddItem can now cope with simple duplicated items.
      // PRL:  This second registration of wxT("Pause"), with unspecified flags,
      // in fact will use the same flags as in the previous registration.
      c->AddItem(wxT("Pause"), XXO("&Pause"), FN(OnPause), wxT("P"));
      c->EndSubMenu();

      // Scrubbing sub-menu
      GetScrubber().AddMenuItems();

      // JKC: ANSWER-ME: How is 'cursor to' different to 'Skip To' and how is it useful?
      // GA: 'Skip to' moves the viewpoint to center of the track and preserves the
      // selection. 'Cursor to' does neither. 'Center at' might describe it better than 'Skip'.
      c->BeginSubMenu(_("&Cursor to"));

      c->SetLongName( _("Cursor to Selection Start"))->AddItem(wxT("CursSelStart"), XXO("Selection Star&t"), FN(OnCursorSelStart),
                 TimeSelectedFlag, TimeSelectedFlag);
      c->SetLongName( _("Cursor to Selection End"))->AddItem(wxT("CursSelEnd"), XXO("Selection En&d"), FN(OnCursorSelEnd),
                 TimeSelectedFlag, TimeSelectedFlag);

      c->SetLongName( _("Cursor to Track Start"))->AddItem(wxT("CursTrackStart"), XXO("Track &Start"), FN(OnCursorTrackStart), wxT("J"),
         TracksSelectedFlag, TracksSelectedFlag);
      c->SetLongName( _("Cursor to Track End"))->AddItem(wxT("CursTrackEnd"), XXO("Track &End"), FN(OnCursorTrackEnd), wxT("K"),
         TracksSelectedFlag, TracksSelectedFlag);

      c->SetLongName( _("Cursor to Prev Clip Boundary"))->AddItem(wxT("CursPrevClipBoundary"), XXO("Pre&vious Clip Boundary"), FN(OnCursorPrevClipBoundary), wxT(""),
         WaveTracksExistFlag, WaveTracksExistFlag);
      c->SetLongName( _("Cursor to Next Clip Boundary"))->AddItem(wxT("CursNextClipBoundary"), XXO("Ne&xt Clip Boundary"), FN(OnCursorNextClipBoundary), wxT(""),
         WaveTracksExistFlag, WaveTracksExistFlag);

      c->SetLongName( _("Cursor to Project Start"))->AddItem(wxT("CursProjectStart"), XXO("&Project Start"), FN(OnSkipStart), wxT("Home"));
      c->SetLongName( _("Cursor to Project End"))->AddItem(wxT("CursProjectEnd"), XXO("Project E&nd"), FN(OnSkipEnd), wxT("End"));

      c->EndSubMenu();

      c->AddSeparator();

      /////////////////////////////////////////////////////////////////////////////

      c->BeginSubMenu(_("Pla&y Region"));

      c->AddItem(wxT("LockPlayRegion"), XXO("&Lock"), FN(OnLockPlayRegion),
         PlayRegionNotLockedFlag,
         PlayRegionNotLockedFlag);
      c->AddItem(wxT("UnlockPlayRegion"), XXO("&Unlock"), FN(OnUnlockPlayRegion),
         PlayRegionLockedFlag,
         PlayRegionLockedFlag);

      c->EndSubMenu();

      c->AddSeparator();

      c->AddItem(wxT("RescanDevices"), XXO("R&escan Audio Devices"), FN(OnRescanDevices),
                 AudioIONotBusyFlag | CanStopAudioStreamFlag,
                 AudioIONotBusyFlag | CanStopAudioStreamFlag);

      c->BeginSubMenu(_("Transport &Options"));
      // Sound Activated recording options
      c->AddItem(wxT("SoundActivationLevel"), XXO("Sound Activation Le&vel..."), FN(OnSoundActivated),
                 AudioIONotBusyFlag | CanStopAudioStreamFlag,
                 AudioIONotBusyFlag | CanStopAudioStreamFlag);
      c->AddCheck(wxT("SoundActivation"), XXO("Sound A&ctivated Recording (on/off)"), FN(OnToggleSoundActivated), 0,
                  AudioIONotBusyFlag | CanStopAudioStreamFlag,
                  AudioIONotBusyFlag | CanStopAudioStreamFlag);
      c->AddSeparator();

      c->AddCheck(wxT("PinnedHead"), XXO("Pinned Play/Record &Head (on/off)"),
                  FN(OnTogglePinnedHead), 0,
                  // Switching of scrolling on and off is permitted even during transport
                  AlwaysEnabledFlag, AlwaysEnabledFlag);

      c->AddCheck(wxT("Duplex"), XXO("&Overdub (on/off)"), FN(OnTogglePlayRecording), 0,
                  AudioIONotBusyFlag | CanStopAudioStreamFlag,
                  AudioIONotBusyFlag | CanStopAudioStreamFlag);
      c->AddCheck(wxT("SWPlaythrough"), XXO("So&ftware Playthrough (on/off)"), FN(OnToggleSWPlaythrough), 0,
                  AudioIONotBusyFlag | CanStopAudioStreamFlag,
                  AudioIONotBusyFlag | CanStopAudioStreamFlag);


#ifdef EXPERIMENTAL_AUTOMATED_INPUT_LEVEL_ADJUSTMENT
      c->AddCheck(wxT("AutomatedInputLevelAdjustmentOnOff"), XXO("A&utomated Recording Level Adjustment (on/off)"), FN(OnToggleAutomatedInputLevelAdjustment), 0,
                  AudioIONotBusyFlag | CanStopAudioStreamFlag,
                  AudioIONotBusyFlag | CanStopAudioStreamFlag);
#endif
      c->EndSubMenu();

      c->EndMenu();

      //////////////////////////////////////////////////////////////////////////
      // Tracks Menu (formerly Project Menu)
      //////////////////////////////////////////////////////////////////////////

      c->BeginMenu(_("&Tracks"));
      c->SetDefaultFlags(AudioIONotBusyFlag, AudioIONotBusyFlag);

      //////////////////////////////////////////////////////////////////////////

      c->BeginSubMenu(_("Add &New"));

      c->AddItem(wxT("NewMonoTrack"), XXO("&Mono Track"), FN(OnNewWaveTrack), wxT("Ctrl+Shift+N"));
      c->AddItem(wxT("NewStereoTrack"), XXO("&Stereo Track"), FN(OnNewStereoTrack));
      c->AddItem(wxT("NewLabelTrack"), XXO("&Label Track"), FN(OnNewLabelTrack));
      c->AddItem(wxT("NewTimeTrack"), XXO("&Time Track"), FN(OnNewTimeTrack));

      c->EndSubMenu();

      //////////////////////////////////////////////////////////////////////////

      c->AddSeparator();

      c->BeginSubMenu(_("Mi&x") );
      {
         // Stereo to Mono is an oddball command that is also subject to control by the
         // plug-in manager, as if an effect.  Decide whether to show or hide it.
         const PluginID ID = EffectManager::Get().GetEffectByIdentifier(wxT("StereoToMono"));
         const PluginDescriptor *plug = PluginManager::Get().GetPlugin(ID);
         if (plug && plug->IsEnabled())
            c->AddItem(wxT("Stereo to Mono"), XXO("Mix Stereo Down to &Mono"), FN(OnStereoToMono),
            AudioIONotBusyFlag | StereoRequiredFlag | WaveTracksSelectedFlag,
            AudioIONotBusyFlag | StereoRequiredFlag | WaveTracksSelectedFlag);
      }
      c->AddItem(wxT("MixAndRender"), XXO("Mi&x and Render"), FN(OnMixAndRender),
         AudioIONotBusyFlag | WaveTracksSelectedFlag,
         AudioIONotBusyFlag | WaveTracksSelectedFlag);
      c->AddItem(wxT("MixAndRenderToNewTrack"), XXO("Mix and Render to Ne&w Track"), FN(OnMixAndRenderToNewTrack), wxT("Ctrl+Shift+M"),
         AudioIONotBusyFlag | WaveTracksSelectedFlag,
         AudioIONotBusyFlag | WaveTracksSelectedFlag);
      c->EndSubMenu();

      c->AddItem(wxT("Resample"), XXO("&Resample..."), FN(OnResample),
         AudioIONotBusyFlag | WaveTracksSelectedFlag,
         AudioIONotBusyFlag | WaveTracksSelectedFlag);

      c->AddSeparator();

      c->AddItem(wxT("RemoveTracks"), XXO("Remo&ve Tracks"), FN(OnRemoveTracks),
         AudioIONotBusyFlag | TracksSelectedFlag,
         AudioIONotBusyFlag | TracksSelectedFlag);

      c->AddSeparator();

      c->BeginSubMenu(_("M&ute/Unmute"));
      c->AddItem(wxT("MuteAllTracks"), XXO("&Mute All Tracks"), FN(OnMuteAllTracks), wxT("Ctrl+U"));
      c->AddItem(wxT("UnmuteAllTracks"), XXO("&Unmute All Tracks"), FN(OnUnmuteAllTracks), wxT("Ctrl+Shift+U"));
      c->EndSubMenu();

      c->BeginSubMenu(_("&Pan"));
      // As Pan changes are not saved on Undo stack, pan settings for all tracks
      // in the project could very easily be lost unless we require the tracks to be selcted.
      c->SetDefaultFlags(TracksSelectedFlag, TracksSelectedFlag);
      c->SetLongName( _("Pan Left"))->AddItem(wxT("PanLeft"), XXO("&Left"), FN(OnPanLeft));
      c->SetLongName( _("Pan Right"))->AddItem(wxT("PanRight"), XXO("&Right"), FN(OnPanRight));
      c->SetLongName( _("Pan Center"))->AddItem(wxT("PanCenter"), XXO("&Center"), FN(OnPanCenter));
      c->EndSubMenu();


      c->AddSeparator();

      //////////////////////////////////////////////////////////////////////////

      const TranslatedInternalString alignLabelsNoSync[] = {
         { wxT("EndToEnd"),     _("&Align End to End") },
         { wxT("Together"),     _("Align &Together") },
      };

      const TranslatedInternalString alignLabels[] = {
         { wxT("StartToZero"),  _("Start to &Zero") },
         { wxT("StartToSelStart"), _("Start to &Cursor/Selection Start") },
         { wxT("StartToSelEnd"),   _("Start to Selection &End") },
         { wxT("EndToSelStart"),   _("End to Cu&rsor/Selection Start") },
         { wxT("EndToSelEnd"),     _("End to Selection En&d") },
      };
      mAlignLabelsCount = sizeof(alignLabels) / sizeof(alignLabels[0]);

      // Calling c->SetCommandFlags() after AddItemList for "Align" and "AlignMove"
      // does not correctly set flags for submenus, so do it this way.
      c->SetDefaultFlags(AudioIONotBusyFlag | TracksSelectedFlag,
         AudioIONotBusyFlag | TracksSelectedFlag);

      c->BeginSubMenu(_("&Align Tracks"));

      //c->BeginSubMenu(_("Just Move Tracks"));
      c->AddItemList(wxT("Align"), alignLabelsNoSync, 2u, FN(OnAlignNoSync));
      c->AddSeparator();
      c->AddItemList(wxT("Align"), alignLabels, mAlignLabelsCount, FN(OnAlign));
      c->AddSeparator();
      c->AddCheck(wxT("MoveSelectionWithTracks"), XXO("&Move Selection with Tracks (on/off)"),
         FN(OnMoveSelectionWithTracks),
         gPrefs->Read(wxT("/GUI/MoveSelectionWithTracks"), 0L),
         AlwaysEnabledFlag, AlwaysEnabledFlag);
      c->EndSubMenu();

#if 0
      // TODO: Can these labels be made clearer? Do we need this sub-menu at all?
      c->BeginSubMenu(_("Move Sele&ction and Tracks"));

      c->AddItemList(wxT("AlignMove"), alignLabels, mAlignLabelsCount, FN(OnAlignMoveSel));
      c->SetCommandFlags(wxT("AlignMove"),
         AudioIONotBusyFlag | TracksSelectedFlag,
         AudioIONotBusyFlag | TracksSelectedFlag);

      c->EndSubMenu();
#endif

      c->SetDefaultFlags(AudioIONotBusyFlag, AudioIONotBusyFlag);


      //////////////////////////////////////////////////////////////////////////

#ifdef EXPERIMENTAL_SCOREALIGN
      c->AddItem(wxT("ScoreAlign"), XXO("Synchronize MIDI with Audio"), FN(OnScoreAlign),
         AudioIONotBusyFlag | NoteTracksSelectedFlag | WaveTracksSelectedFlag,
         AudioIONotBusyFlag | NoteTracksSelectedFlag | WaveTracksSelectedFlag);
#endif // EXPERIMENTAL_SCOREALIGN

      //////////////////////////////////////////////////////////////////////////

      c->BeginSubMenu(_("S&ort Tracks"));

      c->SetLongName( _("Sort by Time"))->AddItem(wxT("SortByTime"), XXO("By &Start Time"), FN(OnSortTime),
         TracksExistFlag,
         TracksExistFlag);
      c->SetLongName( _("Sort by Name"))->AddItem(wxT("SortByName"), XXO("By &Name"), FN(OnSortName),
         TracksExistFlag,
         TracksExistFlag);

      c->EndSubMenu();

      //////////////////////////////////////////////////////////////////////////

#ifdef EXPERIMENTAL_SYNC_LOCK
      c->AddSeparator();
      c->AddCheck(wxT("SyncLock"), XXO("Sync-&Lock Tracks (on/off)"), FN(OnSyncLock),
         gPrefs->Read(wxT("/GUI/SyncLockTracks"), 0L),
         AlwaysEnabledFlag, AlwaysEnabledFlag);

#endif

      c->EndMenu();

      // All of this is a bit hacky until we can get more things connected into
      // the plugin manager...sorry! :-(

      wxArrayString defaults;

      //////////////////////////////////////////////////////////////////////////
      // Generate Menu
      //////////////////////////////////////////////////////////////////////////

      c->BeginMenu(_("&Generate"));
      c->SetDefaultFlags(AudioIONotBusyFlag, AudioIONotBusyFlag);

#ifdef EXPERIMENTAL_EFFECT_MANAGEMENT
      c->AddItem(wxT("ManageGenerators"), XXO("Add / Remove Plug-ins..."), FN(OnManageGenerators));
      c->AddSeparator();
#endif


      PopulateEffectsMenu(c,
         EffectTypeGenerate,
         AudioIONotBusyFlag,
         AudioIONotBusyFlag);

      c->EndMenu();

      /////////////////////////////////////////////////////////////////////////////
      // Effect Menu
      /////////////////////////////////////////////////////////////////////////////

      c->BeginMenu(_("Effe&ct"));

      wxString buildMenuLabel;
      if (!mLastEffect.IsEmpty()) {
         buildMenuLabel.Printf(_("Repeat %s"),
            EffectManager::Get().GetCommandName(mLastEffect));
      }
      else
         buildMenuLabel = _("Repeat Last Effect");

#ifdef EXPERIMENTAL_EFFECT_MANAGEMENT
      c->AddItem(wxT("ManageEffects"), XXO("Add / Remove Plug-ins..."), FN(OnManageEffects));
      c->AddSeparator();
#endif

      c->AddItem(wxT("RepeatLastEffect"), buildMenuLabel, false, FN(OnRepeatLastEffect), wxT("Ctrl+R"),
         AudioIONotBusyFlag | TimeSelectedFlag | WaveTracksSelectedFlag | HasLastEffectFlag,
         AudioIONotBusyFlag | TimeSelectedFlag | WaveTracksSelectedFlag | HasLastEffectFlag);

      c->AddSeparator();

      PopulateEffectsMenu(c,
         EffectTypeProcess,
         AudioIONotBusyFlag | TimeSelectedFlag | WaveTracksSelectedFlag,
         IsRealtimeNotActiveFlag);

      c->EndMenu();

      //////////////////////////////////////////////////////////////////////////
      // Analyze Menu
      //////////////////////////////////////////////////////////////////////////

      c->BeginMenu(_("&Analyze"));

#ifdef EXPERIMENTAL_EFFECT_MANAGEMENT
      c->AddItem(wxT("ManageAnalyzers"), XXO("Add / Remove Plug-ins..."), FN(OnManageAnalyzers));
      c->AddSeparator();
#endif


      c->AddItem(wxT("ContrastAnalyser"), XXO("Contrast..."), FN(OnContrast), wxT("Ctrl+Shift+T"),
         AudioIONotBusyFlag | WaveTracksSelectedFlag | TimeSelectedFlag,
         AudioIONotBusyFlag | WaveTracksSelectedFlag | TimeSelectedFlag);
      c->AddItem(wxT("PlotSpectrum"), XXO("Plot Spectrum..."), FN(OnPlotSpectrum),
         AudioIONotBusyFlag | WaveTracksSelectedFlag | TimeSelectedFlag,
         AudioIONotBusyFlag | WaveTracksSelectedFlag | TimeSelectedFlag);

      PopulateEffectsMenu(c,
         EffectTypeAnalyze,
         AudioIONotBusyFlag | TimeSelectedFlag | WaveTracksSelectedFlag,
         IsRealtimeNotActiveFlag);

      c->EndMenu();

      //////////////////////////////////////////////////////////////////////////
      // Tools Menu
      //////////////////////////////////////////////////////////////////////////

      c->BeginMenu(_("T&ools"));

#ifdef EXPERIMENTAL_EFFECT_MANAGEMENT
      c->AddItem(wxT("ManageTools"), XXO("Add / Remove Plug-ins..."), FN(OnManageTools));
      //c->AddSeparator();
#endif

      c->AddItem(wxT("ManageMacros"), XXO("&Macros..."), FN(OnManageMacros));

      c->BeginSubMenu(_("&Apply Macro"));
      c->AddItem(wxT("ApplyMacrosPalette"), XXO("&Palette..."), FN(OnApplyMacrosPalette));
      c->AddSeparator();
      PopulateMacrosMenu( c, AudioIONotBusyFlag );
      c->EndSubMenu();
      c->AddSeparator();

      c->AddItem(wxT("FancyScreenshot"), XXO("&Screenshot..."), FN(OnScreenshot));

// PRL: team consensus for 2.2.0 was, we let end users have this diagnostic,
// as they used to in 1.3.x
//#ifdef IS_ALPHA
      // TODO: What should we do here?  Make benchmark a plug-in?
      // Easy enough to do.  We'd call it mod-self-test.
      c->AddItem(wxT("Benchmark"), XXO("&Run Benchmark..."), FN(OnBenchmark));
//#endif

#ifdef IS_ALPHA
      c->AddCheck(wxT("SimulateRecordingErrors"),
                  XXO("Simulate Recording Errors"),
                  FN(OnSimulateRecordingErrors),
                  gAudioIO->mSimulateRecordingErrors);
      c->AddCheck(wxT("DetectUpstreamDropouts"),
                  XXO("Detect Upstream Dropouts"),
                  FN(OnDetectUpstreamDropouts),
                  gAudioIO->mDetectUpstreamDropouts);
#endif
      c->AddSeparator();

      PopulateEffectsMenu(c,
         EffectTypeTool,
         AudioIONotBusyFlag,
         AudioIONotBusyFlag);

      c->EndMenu();


#ifdef __WXMAC__
      /////////////////////////////////////////////////////////////////////////////
      // poor imitation of the Mac Windows Menu
      /////////////////////////////////////////////////////////////////////////////

      {
      c->BeginMenu(_("&Window"));
      /* i18n-hint: Standard Macintosh Window menu item:  Make (the current
       * window) shrink to an icon on the dock */
      c->AddItem(wxT("MacMinimize"), XXO("&Minimize"), FN(OnMacMinimize),
                 wxT("Ctrl+M"), NotMinimizedFlag, NotMinimizedFlag);
      /* i18n-hint: Standard Macintosh Window menu item:  Make (the current
       * window) full sized */
      c->AddItem(wxT("MacZoom"), XXO("&Zoom"), FN(OnMacZoom),
                 wxT(""), NotMinimizedFlag, NotMinimizedFlag);
      c->AddSeparator();
      /* i18n-hint: Standard Macintosh Window menu item:  Make all project
       * windows un-hidden */
      c->AddItem(wxT("MacBringAllToFront"),
                 XXO("&Bring All to Front"), FN(OnMacBringAllToFront),
                 wxT(""), AlwaysEnabledFlag, AlwaysEnabledFlag);
      c->EndMenu();
      }
#endif

      /////////////////////////////////////////////////////////////////////////////
      // Help Menu
      /////////////////////////////////////////////////////////////////////////////

#ifdef __WXMAC__
      wxGetApp().s_macHelpMenuTitleName = _("&Help");
#endif

      c->BeginMenu(_("&Help"));
      c->SetDefaultFlags(AlwaysEnabledFlag, AlwaysEnabledFlag);

// DA: Emphasise it is the Audacity Manual (No separate DA manual).
#ifdef EXPERIMENTAL_DA
      // 'Getting Started' rather than 'Quick Help' for DarkAudacity.
      // At the moment the video tutorials are aspirational (aka do not exist yet).
      // Emphasise that manual is for Audacity, not DarkAudacity.
      c->AddItem(wxT("QuickHelp"), XXO("&Getting Started"), FN(OnQuickHelp));
      c->AddItem(wxT("Manual"), XXO("Audacity &Manual"), FN(OnManual));
#else
      c->AddItem(wxT("QuickHelp"), XXO("&Quick Help..."), FN(OnQuickHelp));
      c->AddItem(wxT("Manual"), XXO("&Manual..."), FN(OnManual));
#endif
      c->AddSeparator();

      c->BeginSubMenu(_("&Diagnostics"));
      c->AddItem(wxT("DeviceInfo"), XXO("Au&dio Device Info..."), FN(OnAudioDeviceInfo),
         AudioIONotBusyFlag,
         AudioIONotBusyFlag);
#ifdef EXPERIMENTAL_MIDI_OUT
      c->AddItem(wxT("MidiDeviceInfo"), XXO("&MIDI Device Info..."), FN(OnMidiDeviceInfo),
         AudioIONotBusyFlag,
         AudioIONotBusyFlag);
#endif

      c->AddItem(wxT("Log"), XXO("Show &Log..."), FN(OnShowLog));

#if defined(EXPERIMENTAL_CRASH_REPORT)
      c->AddItem(wxT("CrashReport"), XXO("&Generate Support Data..."), FN(OnCrashReport));
#endif
      c->AddItem(wxT("CheckDeps"), XXO("Chec&k Dependencies..."), FN(OnCheckDependencies),
                 AudioIONotBusyFlag, AudioIONotBusyFlag);
      c->EndSubMenu();

#ifndef __WXMAC__
      c->AddSeparator();
#endif

// DA: Does not fully support update checking.
#ifndef EXPERIMENTAL_DA
      c->AddItem(wxT("Updates"), XXO("&Check for Updates..."), FN(OnCheckForUpdates));
#endif
      c->AddItem(wxT("About"), XXO("&About Audacity..."), FN(OnAbout));

      c->EndMenu();

      /////////////////////////////////////////////////////////////////////////////


      c->SetDefaultFlags(AlwaysEnabledFlag, AlwaysEnabledFlag);

      bool bShowExtraMenus;
      gPrefs->Read(wxT("/GUI/ShowExtraMenus"), &bShowExtraMenus, false);
      std::unique_ptr<wxMenuBar> menubar2;
      if( !bShowExtraMenus )
      {
         menubar2 = c->AddMenuBar(wxT("ext-menu"));
         c->SetOccultCommands(true);
      }

      /////////////////////////////////////////////////////////////////////////////
      // Ext-Menu
      /////////////////////////////////////////////////////////////////////////////

      // i18n-hint: Extra is a menu with extra commands
      c->BeginMenu(_("Ext&ra"));

      //////////////////////////////////////////////////////////////////////////

      c->SetDefaultFlags(AlwaysEnabledFlag, AlwaysEnabledFlag);
      c->BeginSubMenu(_("T&ransport"));

      // PlayStop is already in the menus.
      /* i18n-hint: (verb) Start playing audio*/
      c->AddItem(wxT("Play"), XXO("Pl&ay"), FN(OnPlayStop),
         WaveTracksExistFlag | AudioIONotBusyFlag,
         WaveTracksExistFlag | AudioIONotBusyFlag);
      /* i18n-hint: (verb) Stop playing audio*/
      c->AddItem(wxT("Stop"), XXO("Sto&p"), FN(OnStop),
         AudioIOBusyFlag | CanStopAudioStreamFlag,
         AudioIOBusyFlag | CanStopAudioStreamFlag);

      c->SetDefaultFlags(CaptureNotBusyFlag, CaptureNotBusyFlag);

      c->AddItem(wxT("PlayOneSec"), XXO("Play &One Second"), FN(OnPlayOneSecond), wxT("1"),
         CaptureNotBusyFlag,
         CaptureNotBusyFlag);
      c->AddItem(wxT("PlayToSelection"), XXO("Play to &Selection"), FN(OnPlayToSelection), wxT("B"),
         CaptureNotBusyFlag,
         CaptureNotBusyFlag);
      c->AddItem(wxT("PlayBeforeSelectionStart"), XXO("Play &Before Selection Start"), FN(OnPlayBeforeSelectionStart), wxT("Shift+F5"));
      c->AddItem(wxT("PlayAfterSelectionStart"), XXO("Play Af&ter Selection Start"), FN(OnPlayAfterSelectionStart), wxT("Shift+F6"));
      c->AddItem(wxT("PlayBeforeSelectionEnd"), XXO("Play Be&fore Selection End"), FN(OnPlayBeforeSelectionEnd), wxT("Shift+F7"));
      c->AddItem(wxT("PlayAfterSelectionEnd"), XXO("Play Aft&er Selection End"), FN(OnPlayAfterSelectionEnd), wxT("Shift+F8"));
      c->AddItem(wxT("PlayBeforeAndAfterSelectionStart"), XXO("Play Before a&nd After Selection Start"), FN(OnPlayBeforeAndAfterSelectionStart), wxT("Ctrl+Shift+F5"));
      c->AddItem(wxT("PlayBeforeAndAfterSelectionEnd"), XXO("Play Before an&d After Selection End"), FN(OnPlayBeforeAndAfterSelectionEnd), wxT("Ctrl+Shift+F7"));
      c->AddItem(wxT("PlayCutPreview"), XXO("Play C&ut Preview"), FN(OnPlayCutPreview), wxT("C"),
         CaptureNotBusyFlag,
         CaptureNotBusyFlag);
      c->EndSubMenu();

      //////////////////////////////////////////////////////////////////////////

      c->SetDefaultFlags(AlwaysEnabledFlag, AlwaysEnabledFlag);
      c->BeginSubMenu(_("T&ools"));

      c->AddItem(wxT("SelectTool"), XXO("&Selection Tool"), FN(OnSelectTool), wxT("F1"));
      c->AddItem(wxT("EnvelopeTool"), XXO("&Envelope Tool"), FN(OnEnvelopeTool), wxT("F2"));
      c->AddItem(wxT("DrawTool"), XXO("&Draw Tool"), FN(OnDrawTool), wxT("F3"));
      c->AddItem(wxT("ZoomTool"), XXO("&Zoom Tool"), FN(OnZoomTool), wxT("F4"));
      c->AddItem(wxT("TimeShiftTool"), XXO("&Time Shift Tool"), FN(OnTimeShiftTool), wxT("F5"));
      c->AddItem(wxT("MultiTool"), XXO("&Multi Tool"), FN(OnMultiTool), wxT("F6"));

      c->AddItem(wxT("PrevTool"), XXO("&Previous Tool"), FN(OnPrevTool), wxT("A"));
      c->AddItem(wxT("NextTool"), XXO("&Next Tool"), FN(OnNextTool), wxT("D"));
      c->EndSubMenu();

      //////////////////////////////////////////////////////////////////////////

      c->SetDefaultFlags(AlwaysEnabledFlag, AlwaysEnabledFlag);
      c->BeginSubMenu(_("Mi&xer"));

      c->AddItem(wxT("OutputGain"), XXO("Ad&just Playback Volume..."), FN(OnOutputGain));
      c->AddItem(wxT("OutputGainInc"), XXO("&Increase Playback Volume"), FN(OnOutputGainInc));
      c->AddItem(wxT("OutputGainDec"), XXO("&Decrease Playback Volume"), FN(OnOutputGainDec));
      c->AddItem(wxT("InputGain"), XXO("Adj&ust Recording Volume..."), FN(OnInputGain));
      c->AddItem(wxT("InputGainInc"), XXO("I&ncrease Recording Volume"), FN(OnInputGainInc));
      c->AddItem(wxT("InputGainDec"), XXO("D&ecrease Recording Volume"), FN(OnInputGainDec));
      c->EndSubMenu();

      //////////////////////////////////////////////////////////////////////////

      c->SetDefaultFlags(AlwaysEnabledFlag, AlwaysEnabledFlag);
      c->BeginSubMenu(_("&Edit"));

      c->AddItem(wxT("DeleteKey"), XXO("&Delete Key"), FN(OnDelete), wxT("Backspace"),
         AudioIONotBusyFlag | TracksSelectedFlag | TimeSelectedFlag | NoAutoSelect,
         AudioIONotBusyFlag | TracksSelectedFlag | TimeSelectedFlag);

      c->AddItem(wxT("DeleteKey2"), XXO("Delete Key&2"), FN(OnDelete), wxT("Delete"),
         AudioIONotBusyFlag | TracksSelectedFlag | TimeSelectedFlag | NoAutoSelect,
         AudioIONotBusyFlag | TracksSelectedFlag | TimeSelectedFlag);
      c->EndSubMenu();

      //////////////////////////////////////////////////////////////////////////

      c->SetDefaultFlags(CaptureNotBusyFlag, CaptureNotBusyFlag);
      c->BeginSubMenu(_("Transcri&ption"));

      c->AddItem(wxT("PlayAtSpeed"), XXO("Pl&ay-at-Speed"), FN(OnPlayAtSpeed));
      c->AddItem(wxT("PlayAtSpeedLooped"), XXO("&Loop Play-at-Speed"), FN(OnPlayAtSpeedLooped));
      c->AddItem(wxT("PlayAtSpeedCutPreview"), XXO("Play C&ut Preview-at-Speed"), FN(OnPlayAtSpeedCutPreview));
      c->AddItem(wxT("SetPlaySpeed"), XXO("Ad&just Playback Speed..."), FN(OnSetPlaySpeed));
      c->AddItem(wxT("PlaySpeedInc"), XXO("&Increase Playback Speed"), FN(OnPlaySpeedInc));
      c->AddItem(wxT("PlaySpeedDec"), XXO("&Decrease Playback Speed"), FN(OnPlaySpeedDec));

      // These were on the original transcription toolbar.  But they are not on the
      // shortened one.
      c->AddItem(wxT("MoveToPrevLabel"), XXO("Move to &Previous Label"), FN(OnMoveToPrevLabel), wxT("Alt+Left"),
         CaptureNotBusyFlag | TrackPanelHasFocus, CaptureNotBusyFlag | TrackPanelHasFocus);
      c->AddItem(wxT("MoveToNextLabel"), XXO("Move to &Next Label"), FN(OnMoveToNextLabel), wxT("Alt+Right"),
         CaptureNotBusyFlag | TrackPanelHasFocus, CaptureNotBusyFlag | TrackPanelHasFocus);
      c->EndSubMenu();

      //////////////////////////////////////////////////////////////////////////

      c->SetDefaultFlags(AudioIOBusyFlag, AudioIOBusyFlag);
      c->BeginSubMenu(_("See&k"));

      c->AddItem(wxT("SeekLeftShort"), XXO("Short Seek &Left During Playback"), FN(OnSeekLeftShort), wxT("Left\tallowDup"));
      c->AddItem(wxT("SeekRightShort"), XXO("Short Seek &Right During Playback"), FN(OnSeekRightShort), wxT("Right\tallowDup"));
      c->AddItem(wxT("SeekLeftLong"), XXO("Long Seek Le&ft During Playback"), FN(OnSeekLeftLong), wxT("Shift+Left\tallowDup"));
      c->AddItem(wxT("SeekRightLong"), XXO("Long Seek Rig&ht During Playback"), FN(OnSeekRightLong), wxT("Shift+Right\tallowDup"));
      c->EndSubMenu();

      //////////////////////////////////////////////////////////////////////////

      c->SetDefaultFlags(AlwaysEnabledFlag, AlwaysEnabledFlag);
      c->BeginSubMenu(_("De&vice"));

      c->AddItem(wxT("InputDevice"), XXO("Change &Recording Device..."), FN(OnInputDevice), wxT("Shift+I"),
         AudioIONotBusyFlag,
         AudioIONotBusyFlag);
      c->AddItem(wxT("OutputDevice"), XXO("Change &Playback Device..."), FN(OnOutputDevice), wxT("Shift+O"),
         AudioIONotBusyFlag,
         AudioIONotBusyFlag);
      c->AddItem(wxT("AudioHost"), XXO("Change Audio &Host..."), FN(OnAudioHost), wxT("Shift+H"),
         AudioIONotBusyFlag,
         AudioIONotBusyFlag);
      c->AddItem(wxT("InputChannels"), XXO("Change Recording Cha&nnels..."), FN(OnInputChannels), wxT("Shift+N"),
         AudioIONotBusyFlag,
         AudioIONotBusyFlag);
      c->EndSubMenu();

      //////////////////////////////////////////////////////////////////////////

      c->SetDefaultFlags(AlwaysEnabledFlag, AlwaysEnabledFlag);
      c->BeginSubMenu(_("&Selection"));

      c->AddItem(wxT("SnapToOff"), XXO("Snap-To &Off"), FN(OnSnapToOff));
      c->AddItem(wxT("SnapToNearest"), XXO("Snap-To &Nearest"), FN(OnSnapToNearest));
      c->AddItem(wxT("SnapToPrior"), XXO("Snap-To &Prior"), FN(OnSnapToPrior));

      c->AddItem(wxT("SelStart"), XXO("Selection to &Start"), FN(OnSelToStart), wxT("Shift+Home"));
      c->AddItem(wxT("SelEnd"), XXO("Selection to En&d"), FN(OnSelToEnd), wxT("Shift+End"));
      c->AddItem(wxT("SelExtLeft"), XXO("Selection Extend &Left"), FN(OnSelExtendLeft), wxT("Shift+Left\twantKeyup\tallowDup"),
                 TracksExistFlag | TrackPanelHasFocus,
                 TracksExistFlag | TrackPanelHasFocus);
      c->AddItem(wxT("SelExtRight"), XXO("Selection Extend &Right"), FN(OnSelExtendRight), wxT("Shift+Right\twantKeyup\tallowDup"),
                 TracksExistFlag | TrackPanelHasFocus,
                 TracksExistFlag | TrackPanelHasFocus);

      c->AddItem(wxT("SelSetExtLeft"), XXO("Set (or Extend) Le&ft Selection"), FN(OnSelSetExtendLeft),
                 TracksExistFlag | TrackPanelHasFocus,
                 TracksExistFlag | TrackPanelHasFocus);
      c->AddItem(wxT("SelSetExtRight"), XXO("Set (or Extend) Rig&ht Selection"), FN(OnSelSetExtendRight),
                 TracksExistFlag | TrackPanelHasFocus,
                 TracksExistFlag | TrackPanelHasFocus);

      c->AddItem(wxT("SelCntrLeft"), XXO("Selection Contract L&eft"), FN(OnSelContractLeft), wxT("Ctrl+Shift+Right\twantKeyup"),
                 TracksExistFlag | TrackPanelHasFocus,
                 TracksExistFlag | TrackPanelHasFocus);
      c->AddItem(wxT("SelCntrRight"), XXO("Selection Contract R&ight"), FN(OnSelContractRight), wxT("Ctrl+Shift+Left\twantKeyup"),
                 TracksExistFlag | TrackPanelHasFocus,
                 TracksExistFlag | TrackPanelHasFocus);

      c->EndSubMenu();


      c->SetDefaultFlags(AlwaysEnabledFlag, AlwaysEnabledFlag);
      c->AddSeparator();

      c->AddGlobalCommand(wxT("PrevWindow"), XXO("Move Backward Through Active Windows"), FN(PrevWindow), wxT("Alt+Shift+F6"));
      c->AddGlobalCommand(wxT("NextWindow"), XXO("Move Forward Through Active Windows"), FN(NextWindow), wxT("Alt+F6"));

      //////////////////////////////////////////////////////////////////////////

      c->SetDefaultFlags(AlwaysEnabledFlag, AlwaysEnabledFlag);
      c->BeginSubMenu(_("F&ocus"));

      c->AddItem(wxT("PrevFrame"), XXO("Move &Backward from Toolbars to Tracks"), FN(PrevFrame), wxT("Ctrl+Shift+F6"));
      c->AddItem(wxT("NextFrame"), XXO("Move F&orward from Toolbars to Tracks"), FN(NextFrame), wxT("Ctrl+F6"));

      c->SetDefaultFlags(TracksExistFlag | TrackPanelHasFocus,
         TracksExistFlag | TrackPanelHasFocus);
      c->AddItem(wxT("PrevTrack"), XXO("Move Focus to &Previous Track"), FN(OnCursorUp), wxT("Up"));
      c->AddItem(wxT("NextTrack"), XXO("Move Focus to &Next Track"), FN(OnCursorDown), wxT("Down"));
      c->AddItem(wxT("FirstTrack"), XXO("Move Focus to &First Track"), FN(OnFirstTrack), wxT("Ctrl+Home"));
      c->AddItem(wxT("LastTrack"), XXO("Move Focus to &Last Track"), FN(OnLastTrack), wxT("Ctrl+End"));

      c->AddItem(wxT("ShiftUp"), XXO("Move Focus to P&revious and Select"), FN(OnShiftUp), wxT("Shift+Up"));
      c->AddItem(wxT("ShiftDown"), XXO("Move Focus to N&ext and Select"), FN(OnShiftDown), wxT("Shift+Down"));

      c->AddItem(wxT("Toggle"), XXO("&Toggle Focused Track"), FN(OnToggle), wxT("Return"));
      c->AddItem(wxT("ToggleAlt"), XXO("Toggle Focuse&d Track"), FN(OnToggle), wxT("NUMPAD_ENTER"));
      c->EndSubMenu();

      //////////////////////////////////////////////////////////////////////////

      c->SetDefaultFlags(TracksExistFlag, TracksExistFlag );
      c->BeginSubMenu(_("&Cursor"));

      c->AddItem(wxT("CursorLeft"), XXO("Cursor &Left"), FN(OnCursorLeft), wxT("Left\twantKeyup\tallowDup"),
                 TracksExistFlag | TrackPanelHasFocus,
                 TracksExistFlag | TrackPanelHasFocus);
      c->AddItem(wxT("CursorRight"), XXO("Cursor &Right"), FN(OnCursorRight), wxT("Right\twantKeyup\tallowDup"),
                 TracksExistFlag | TrackPanelHasFocus,
                 TracksExistFlag | TrackPanelHasFocus);
      c->AddItem(wxT("CursorShortJumpLeft"), XXO("Cursor Sh&ort Jump Left"), FN(OnCursorShortJumpLeft), wxT(","),
                 TracksExistFlag | TrackPanelHasFocus,
                 TracksExistFlag | TrackPanelHasFocus);
      c->AddItem(wxT("CursorShortJumpRight"), XXO("Cursor Shor&t Jump Right"), FN(OnCursorShortJumpRight), wxT("."),
                 TracksExistFlag | TrackPanelHasFocus,
                 TracksExistFlag | TrackPanelHasFocus);
      c->AddItem(wxT("CursorLongJumpLeft"), XXO("Cursor Long J&ump Left"), FN(OnCursorLongJumpLeft), wxT("Shift+,"),
                 TracksExistFlag | TrackPanelHasFocus,
                 TracksExistFlag | TrackPanelHasFocus);
      c->AddItem(wxT("CursorLongJumpRight"), XXO("Cursor Long Ju&mp Right"), FN(OnCursorLongJumpRight), wxT("Shift+."),
                 TracksExistFlag | TrackPanelHasFocus,
                 TracksExistFlag | TrackPanelHasFocus);

      c->AddItem(wxT("ClipLeft"), XXO("Clip L&eft"), FN(OnClipLeft), wxT("\twantKeyup"),
                 TracksExistFlag | TrackPanelHasFocus,
                 TracksExistFlag | TrackPanelHasFocus);
      c->AddItem(wxT("ClipRight"), XXO("Clip Rig&ht"), FN(OnClipRight), wxT("\twantKeyup"),
                 TracksExistFlag | TrackPanelHasFocus,
                 TracksExistFlag | TrackPanelHasFocus);
      c->EndSubMenu();

      //////////////////////////////////////////////////////////////////////////

      c->SetDefaultFlags(AlwaysEnabledFlag, AlwaysEnabledFlag);
      c->BeginSubMenu(_("&Track"));

      c->AddItem(wxT("TrackPan"), XXO("Change P&an on Focused Track..."), FN(OnTrackPan), wxT("Shift+P"),
                 TrackPanelHasFocus | TracksExistFlag,
                 TrackPanelHasFocus | TracksExistFlag);
      c->AddItem(wxT("TrackPanLeft"), XXO("Pan &Left on Focused Track"), FN(OnTrackPanLeft), wxT("Alt+Shift+Left"),
                 TrackPanelHasFocus | TracksExistFlag,
                 TrackPanelHasFocus | TracksExistFlag);
      c->AddItem(wxT("TrackPanRight"), XXO("Pan &Right on Focused Track"), FN(OnTrackPanRight), wxT("Alt+Shift+Right"),
                 TrackPanelHasFocus | TracksExistFlag,
                 TrackPanelHasFocus | TracksExistFlag);
      c->AddItem(wxT("TrackGain"), XXO("Change Gai&n on Focused Track..."), FN(OnTrackGain), wxT("Shift+G"),
                 TrackPanelHasFocus | TracksExistFlag,
                 TrackPanelHasFocus | TracksExistFlag);
      c->AddItem(wxT("TrackGainInc"), XXO("&Increase Gain on Focused Track"), FN(OnTrackGainInc), wxT("Alt+Shift+Up"),
                 TrackPanelHasFocus | TracksExistFlag,
                 TrackPanelHasFocus | TracksExistFlag);
      c->AddItem(wxT("TrackGainDec"), XXO("&Decrease Gain on Focused Track"), FN(OnTrackGainDec), wxT("Alt+Shift+Down"),
                 TrackPanelHasFocus | TracksExistFlag,
                 TrackPanelHasFocus | TracksExistFlag);
      c->AddItem(wxT("TrackMenu"), XXO("Op&en Menu on Focused Track..."), FN(OnTrackMenu), wxT("Shift+M\tskipKeydown"),
                 TracksExistFlag | TrackPanelHasFocus,
                 TracksExistFlag | TrackPanelHasFocus);
      c->AddItem(wxT("TrackMute"), XXO("M&ute/Unmute Focused Track"), FN(OnTrackMute), wxT("Shift+U"),
                 TracksExistFlag | TrackPanelHasFocus,
                 TracksExistFlag | TrackPanelHasFocus);
      c->AddItem(wxT("TrackSolo"), XXO("&Solo/Unsolo Focused Track"), FN(OnTrackSolo), wxT("Shift+S"),
                 TracksExistFlag | TrackPanelHasFocus,
                 TracksExistFlag | TrackPanelHasFocus);
      c->AddItem(wxT("TrackClose"), XXO("&Close Focused Track"), FN(OnTrackClose), wxT("Shift+C"),
                 AudioIONotBusyFlag | TrackPanelHasFocus | TracksExistFlag,
                 AudioIONotBusyFlag | TrackPanelHasFocus | TracksExistFlag);
      c->AddItem(wxT("TrackMoveUp"), XXO("Move Focused Track U&p"), FN(OnTrackMoveUp),
                 AudioIONotBusyFlag | TrackPanelHasFocus | TracksExistFlag,
                 AudioIONotBusyFlag | TrackPanelHasFocus | TracksExistFlag);
      c->AddItem(wxT("TrackMoveDown"), XXO("Move Focused Track Do&wn"), FN(OnTrackMoveDown),
                 AudioIONotBusyFlag | TrackPanelHasFocus | TracksExistFlag,
                 AudioIONotBusyFlag | TrackPanelHasFocus | TracksExistFlag);
      c->AddItem(wxT("TrackMoveTop"), XXO("Move Focused Track to T&op"), FN(OnTrackMoveTop),
                 AudioIONotBusyFlag | TrackPanelHasFocus | TracksExistFlag,
                 AudioIONotBusyFlag | TrackPanelHasFocus | TracksExistFlag);
      c->AddItem(wxT("TrackMoveBottom"), XXO("Move Focused Track to &Bottom"), FN(OnTrackMoveBottom),
                 AudioIONotBusyFlag | TrackPanelHasFocus | TracksExistFlag,
                 AudioIONotBusyFlag | TrackPanelHasFocus | TracksExistFlag);
      c->EndSubMenu();

      // These are the more useful to VI user Scriptables.
      // i18n-hint: Scriptables are commands normally used from Python, Perl etc.
      c->BeginSubMenu(_("&Scriptables I"));

      // Note that the PLUGIN_SYMBOL must have a space between words, 
      // whereas the short-form used here must not.
      // (So if you did write "CompareAudio" for the PLUGIN_SYMBOL name, then
      // you would have to use "Compareaudio" here.)

      c->AddItem(wxT("SelectTime"), XXO("Select Time..."), FN(OnAudacityCommand),
         AudioIONotBusyFlag,  AudioIONotBusyFlag);
      c->AddItem(wxT("SelectFrequencies"), XXO("Select Frequencies..."), FN(OnAudacityCommand),
         AudioIONotBusyFlag,  AudioIONotBusyFlag);
      c->AddItem(wxT("SelectTracks"), XXO("Select Tracks..."), FN(OnAudacityCommand),
         AudioIONotBusyFlag,  AudioIONotBusyFlag);

      c->AddItem(wxT("SetTrackStatus"), XXO("Set Track Status..."), FN(OnAudacityCommand),
         AudioIONotBusyFlag,  AudioIONotBusyFlag);
      c->AddItem(wxT("SetTrackAudio"), XXO("Set Track Audio..."), FN(OnAudacityCommand),
         AudioIONotBusyFlag,  AudioIONotBusyFlag);
      c->AddItem(wxT("SetTrackVisuals"), XXO("Set Track Visuals..."), FN(OnAudacityCommand),
         AudioIONotBusyFlag,  AudioIONotBusyFlag);


      c->AddItem(wxT("GetPreference"), XXO("Get Preference..."), FN(OnAudacityCommand),
         AudioIONotBusyFlag,  AudioIONotBusyFlag);
      c->AddItem(wxT("SetPreference"), XXO("Set Preference..."), FN(OnAudacityCommand),
         AudioIONotBusyFlag,  AudioIONotBusyFlag);
      c->AddItem(wxT("SetClip"), XXO("Set Clip..."), FN(OnAudacityCommand),
         AudioIONotBusyFlag,  AudioIONotBusyFlag);
      c->AddItem(wxT("SetEnvelope"), XXO("Set Envelope..."), FN(OnAudacityCommand),
         AudioIONotBusyFlag,  AudioIONotBusyFlag);
      c->AddItem(wxT("SetLabel"), XXO("Set Label..."), FN(OnAudacityCommand),
         AudioIONotBusyFlag,  AudioIONotBusyFlag);
      c->AddItem(wxT("SetProject"), XXO("Set Project..."), FN(OnAudacityCommand),
         AudioIONotBusyFlag,  AudioIONotBusyFlag);

      c->EndSubMenu();
      // Less useful to VI users.
      c->BeginSubMenu(_("Scripta&bles II"));

      c->AddItem(wxT("Select"), XXO("Select..."), FN(OnAudacityCommand),
         AudioIONotBusyFlag,  AudioIONotBusyFlag);
      c->AddItem(wxT("SetTrack"), XXO("Set Track..."), FN(OnAudacityCommand),
         AudioIONotBusyFlag,  AudioIONotBusyFlag);
      c->AddItem(wxT("GetInfo"), XXO("Get Info..."), FN(OnAudacityCommand),
         AudioIONotBusyFlag,  AudioIONotBusyFlag);
      c->AddItem(wxT("Message"), XXO("Message..."), FN(OnAudacityCommand),
         AudioIONotBusyFlag,  AudioIONotBusyFlag);
      c->AddItem(wxT("Help"), XXO("Help..."), FN(OnAudacityCommand),
         AudioIONotBusyFlag,  AudioIONotBusyFlag);

      c->AddItem(wxT("Import2"), XXO("Import..."), FN(OnAudacityCommand),
         AudioIONotBusyFlag,  AudioIONotBusyFlag);
      c->AddItem(wxT("Export2"), XXO("Export..."), FN(OnAudacityCommand),
         AudioIONotBusyFlag,  AudioIONotBusyFlag);
      c->AddItem(wxT("OpenProject2"), XXO("Open Project..."), FN(OnAudacityCommand),
         AudioIONotBusyFlag,  AudioIONotBusyFlag);
      c->AddItem(wxT("SaveProject2"), XXO("Save Project..."), FN(OnAudacityCommand),
         AudioIONotBusyFlag,  AudioIONotBusyFlag);

      c->AddItem(wxT("Drag"), XXO("Move Mouse..."), FN(OnAudacityCommand),
         AudioIONotBusyFlag,  AudioIONotBusyFlag);
      c->AddItem(wxT("CompareAudio"), XXO("Compare Audio..."), FN(OnAudacityCommand),
         AudioIONotBusyFlag,  AudioIONotBusyFlag);
      // i18n-hint: Screenshot in the help menu has a much bigger dialog.
      c->AddItem(wxT("Screenshot"), XXO("Screenshot (short format)..."), FN(OnAudacityCommand),
         AudioIONotBusyFlag,  AudioIONotBusyFlag);


      c->EndSubMenu();


      // Accel key is not bindable.
      c->AddItem(wxT("FullScreenOnOff"), XXO("&Full Screen (on/off)"), FN(OnFullScreen),
#ifdef __WXMAC__
         wxT("Ctrl+/"),
#else
         wxT("F11"),
#endif
         AlwaysEnabledFlag, AlwaysEnabledFlag,
         wxTopLevelWindow::IsFullScreen() ? 1:0); // Check Mark.

#ifdef __WXMAC__
      /* i18n-hint: Shrink all project windows to icons on the Macintosh tooldock */
      c->AddItem(wxT("MacMinimizeAll"), XXO("Minimize All Projects"),
         FN(OnMacMinimizeAll), wxT("Ctrl+Alt+M"),
         AlwaysEnabledFlag, AlwaysEnabledFlag);
#endif
      
      

      c->EndMenu();


      SetMenuBar(menubar.release());
      // Bug 143 workaround.
      // The bug is in wxWidgets.  For a menu that has scrollers, the
      // scrollers have an ID of 0 (not wxID_NONE which is -3).
      // Therefore wxWidgets attempts to find a help string. See
      // wxFrameBase::ShowMenuHelp(int menuId)
      // It finds a bogus automatic help string of "Recent &Files"
      // from that submenu.
      // So we set the help string for command with Id 0 to empty.
      mRecentFilesMenu->GetParent()->SetHelpString( 0, "" );
   }



   mLastFlags = AlwaysEnabledFlag;

#if defined(__WXDEBUG__)
//   c->CheckDups();
#endif
}

#undef XXO



void AudacityProject::PopulateMacrosMenu( CommandManager* c, CommandFlag flags  )
{
   wxArrayString names = MacroCommands::GetNames();
   int i;

   for (i = 0; i < (int)names.GetCount(); i++) {
      wxString MacroID = ApplyMacroDialog::MacroIdOfName( names[i] );
      c->AddItem(MacroID, names[i], false, FN(OnApplyMacroDirectly),
         flags,
         flags);
   }

}


/// The effects come from a plug in list
/// This code iterates through the list, adding effects into
/// the menu.
void AudacityProject::PopulateEffectsMenu(CommandManager* c,
                                          EffectType type,
                                          CommandFlag batchflags,
                                          CommandFlag realflags)
{
   PluginManager & pm = PluginManager::Get();

   std::vector<const PluginDescriptor*> defplugs;
   std::vector<const PluginDescriptor*> optplugs;

   const PluginDescriptor *plug = pm.GetFirstPluginForEffectType(type);
   while (plug)
   {
      if ( !plug->IsEnabled() ){
         ;// don't add to menus!
      }
      else if (plug->IsEffectDefault()
#ifdef EXPERIMENTAL_DA
         // Move Nyquist prompt into nyquist group.
         && (plug->GetName() != _("Nyquist Prompt"))
#endif
         )
         defplugs.push_back(plug);
      else
         optplugs.push_back(plug);
      plug = pm.GetNextPluginForEffectType(type);
   }

   wxString groupby = gPrefs->Read(wxT("/Effects/GroupBy"), wxT("name"));

   using Comparator = bool(*)(const PluginDescriptor*, const PluginDescriptor*);
   Comparator comp1, comp2;
   if (groupby == wxT("sortby:name"))
      comp1 = comp2 = SortEffectsByName;
   else if (groupby == wxT("sortby:publisher:name"))
      comp1 = SortEffectsByName, comp2 = SortEffectsByPublisherAndName;
   else if (groupby == wxT("sortby:type:name"))
      comp1 = SortEffectsByName, comp2 = SortEffectsByTypeAndName;
   else if (groupby == wxT("groupby:publisher"))
      comp1 = comp2 = SortEffectsByPublisher;
   else if (groupby == wxT("groupby:type"))
      comp1 = comp2 = SortEffectsByType;
   else // name
      comp1 = comp2 = SortEffectsByName;

   std::sort( defplugs.begin(), defplugs.end(), comp1 );
   std::sort( optplugs.begin(), optplugs.end(), comp2 );

   AddEffectMenuItems(c, defplugs, batchflags, realflags, true);

   if (defplugs.size() && optplugs.size())
   {
      c->AddSeparator();
   }

   AddEffectMenuItems(c, optplugs, batchflags, realflags, false);

   return;
}

void AudacityProject::AddEffectMenuItems(CommandManager *c,
   std::vector<const PluginDescriptor*> & plugs,
   CommandFlag batchflags,
   CommandFlag realflags,
   bool isDefault)
{
   size_t pluginCnt = plugs.size();

   wxString groupBy = gPrefs->Read(wxT("/Effects/GroupBy"), wxT("name"));

   bool grouped = false;
   if (groupBy.StartsWith(wxT("groupby")))
   {
      grouped = true;
   }

   std::vector<bool> vHasDialog;
   wxArrayString groupNames;
   PluginIDList groupPlugs;
   std::vector<CommandFlag> groupFlags;
   if (grouped)
   {
      wxString last;
      wxString current;

      for (size_t i = 0; i < pluginCnt; i++)
      {
         const PluginDescriptor *plug = plugs[i];

         bool hasDialog = plug->GetUntranslatedName().Contains("...");
         wxString name = plug->GetTranslatedName();

         if (plug->IsEffectInteractive())
         {
            name += wxT("...");
         }

         if (groupBy == wxT("groupby:publisher"))
         {
            current = plug->GetTranslatedVendor();
            if (current.IsEmpty())
            {
               current = _("Unknown");
            }
         }
         else if (groupBy == wxT("groupby:type"))
         {
            current = EffectManager::Get().GetEffectFamilyName(plug->GetID());
            if (current.IsEmpty())
            {
               current = _("Unknown");
            }
         }

         if (current != last)
         {
            if (!last.IsEmpty())
            {
               c->BeginSubMenu(last);
            }

            AddEffectMenuItemGroup(c, groupNames, vHasDialog,
                                   groupPlugs, groupFlags, isDefault);

            if (!last.IsEmpty())
            {
               c->EndSubMenu();
            }

            groupNames.Clear();
            vHasDialog.clear();
            groupPlugs.Clear();
            groupFlags.clear();
            last = current;
         }

         groupNames.Add(name);
         vHasDialog.push_back(hasDialog);
         groupPlugs.Add(plug->GetID());
         groupFlags.push_back(plug->IsEffectRealtime() ? realflags : batchflags);
      }

      if (groupNames.GetCount() > 0)
      {
         c->BeginSubMenu(current);

         AddEffectMenuItemGroup(c, groupNames, vHasDialog, groupPlugs, groupFlags, isDefault);

         c->EndSubMenu();
      }
   }
   else
   {
      for (size_t i = 0; i < pluginCnt; i++)
      {
         const PluginDescriptor *plug = plugs[i];

         bool hasDialog = plug->GetUntranslatedName().Contains("...");
         wxString name = plug->GetTranslatedName();

         if (plug->IsEffectInteractive())
         {
            name += wxT("...");
         }

         wxString group = wxEmptyString;
         if (groupBy == wxT("sortby:publisher:name"))
         {
            group = plug->GetTranslatedVendor();
         }
         else if (groupBy == wxT("sortby:type:name"))
         {
            group = EffectManager::Get().GetEffectFamilyName(plug->GetID());
         }

         if (plug->IsEffectDefault())
         {
            group = wxEmptyString;
         }

         if (!group.IsEmpty())
         {
            group += wxT(": ");
         }

         groupNames.Add(group + name);
         vHasDialog.push_back(hasDialog);
         groupPlugs.Add(plug->GetID());
         groupFlags.push_back(plug->IsEffectRealtime() ? realflags : batchflags);
      }

      if (groupNames.GetCount() > 0)
      {
         AddEffectMenuItemGroup(c, groupNames, vHasDialog, groupPlugs, groupFlags, isDefault);
      }

   }

   return;
}

void AudacityProject::AddEffectMenuItemGroup(CommandManager *c,
                                             const wxArrayString & names,
                                             const std::vector<bool> &vHasDialog,
                                             const PluginIDList & plugs,
                                             const std::vector<CommandFlag> & flags,
                                             bool isDefault)
{
   int namesCnt = (int) names.GetCount();
   int perGroup;

#if defined(__WXGTK__)
   gPrefs->Read(wxT("/Effects/MaxPerGroup"), &perGroup, 15);
#else
   gPrefs->Read(wxT("/Effects/MaxPerGroup"), &perGroup, 0);
#endif

   int groupCnt = namesCnt;
   for (int i = 0; i < namesCnt; i++)
   {
      while (i + 1 < namesCnt && names[i].IsSameAs(names[i + 1]))
      {
         i++;
         groupCnt--;
      }
   }

   // The "default" effects shouldn't be broken into subgroups
   if (namesCnt > 0 && isDefault)
   {
      perGroup = 0;
   }

   int max = perGroup;
   int items = perGroup;

   if (max > groupCnt)
   {
      max = 0;
   }

   int groupNdx = 0;
   for (int i = 0; i < namesCnt; i++)
   {
      if (max > 0 && items == max)
      {
         int end = groupNdx + max;
         if (end + 1 > groupCnt)
         {
            end = groupCnt;
         }
         c->BeginSubMenu(wxString::Format(_("Plug-in %d to %d"),
                                          groupNdx + 1,
                                          end));
      }

      if (i + 1 < namesCnt && names[i].IsSameAs(names[i + 1]))
      {
         wxString name = names[i];
         c->BeginSubMenu(name);
         while (i < namesCnt && names[i].IsSameAs(name))
         {
            const PluginDescriptor *plug = PluginManager::Get().GetPlugin(plugs[i]);
            wxString item = plug->GetPath();
            if( plug->GetPluginType() == PluginTypeEffect )
               c->AddItem(item,
                          item,
                          item.Contains("..."),
                          FN(OnEffect),
                          flags[i],
                          flags[i], true, plugs[i]);

            i++;
         }
         c->EndSubMenu();
         i--;
      }
      else
      {
         const PluginDescriptor *plug = PluginManager::Get().GetPlugin(plugs[i]);
         if( plug->GetPluginType() == PluginTypeEffect )
            c->AddItem(names[i],
                       names[i],
                       vHasDialog[i],
                       FN(OnEffect),
                       flags[i],
                       flags[i], true, plugs[i]);
      }

      if (max > 0)
      {
         groupNdx++;
         items--;
         if (items == 0 || i + 1 == namesCnt)
         {
            c->EndSubMenu();
            items = max;
         }
      }
   }

   return;
}

#undef FN

void AudacityProject::CreateRecentFilesMenu(CommandManager *c)
{
   // Recent Files and Recent Projects menus

#ifdef __WXMAC__
   /* i18n-hint: This is the name of the menu item on Mac OS X only */
   mRecentFilesMenu = c->BeginSubMenu(_("Open Recent"));
#else
   /* i18n-hint: This is the name of the menu item on Windows and Linux */
   mRecentFilesMenu = c->BeginSubMenu(_("Recent &Files"));
#endif

   wxGetApp().GetRecentFiles()->UseMenu(mRecentFilesMenu);
   wxGetApp().GetRecentFiles()->AddFilesToMenu(mRecentFilesMenu);

   c->EndSubMenu();

}

void AudacityProject::ModifyUndoMenuItems()
{
   wxString desc;
   int cur = GetUndoManager()->GetCurrentState();

   if (GetUndoManager()->UndoAvailable()) {
      GetUndoManager()->GetShortDescription(cur, &desc);
      mCommandManager.Modify(wxT("Undo"),
                             wxString::Format(_("&Undo %s"),
                                              desc));
      mCommandManager.Enable(wxT("Undo"), this->UndoAvailable());
   }
   else {
      mCommandManager.Modify(wxT("Undo"),
                             _("&Undo"));
   }

   if (GetUndoManager()->RedoAvailable()) {
      GetUndoManager()->GetShortDescription(cur+1, &desc);
      mCommandManager.Modify(wxT("Redo"),
                             wxString::Format(_("&Redo %s"),
                                              desc));
      mCommandManager.Enable(wxT("Redo"), this->RedoAvailable());
   }
   else {
      mCommandManager.Modify(wxT("Redo"),
                             _("&Redo"));
      mCommandManager.Enable(wxT("Redo"), false);
   }
}

void AudacityProject::RebuildMenuBar()
{
   // On OSX, we can't rebuild the menus while a modal dialog is being shown
   // since the enabled state for menus like Quit and Preference gets out of
   // sync with wxWidgets idea of what it should be.
#if defined(__WXMAC__) && defined(__WXDEBUG__)
   {
      wxDialog *dlg = wxDynamicCast(wxGetTopLevelParent(FindFocus()), wxDialog);
      wxASSERT((!dlg || !dlg->IsModal()));
   }
#endif

   // Allow FileHistory to remove its own menu
   wxGetApp().GetRecentFiles()->RemoveMenu(mRecentFilesMenu);

   // Delete the menus, since we will soon recreate them.
   // Rather oddly, the menus don't vanish as a result of doing this.
   {
      std::unique_ptr<wxMenuBar> menuBar{ GetMenuBar() };
      DetachMenuBar();
      // menuBar gets deleted here
   }

   mCommandManager.PurgeData();

   CreateMenusAndCommands();

   ModuleManager::Get().Dispatch(MenusRebuilt);
}

void AudacityProject::RebuildOtherMenus()
{
}

CommandFlag AudacityProject::GetFocusedFrame()
{
   wxWindow *w = FindFocus();

   while (w && mToolManager && mTrackPanel) {
      if (w == mToolManager->GetTopDock()) {
         return TopDockHasFocus;
      }

      if (w == mRuler)
         return RulerHasFocus;

      if (w == mTrackPanel) {
         return TrackPanelHasFocus;
      }
      // LIE if LyricsPanel window has focus.
      // we want to act as if TrackPanel has focus.
      if (w== mLyricsWindow) {
         return TrackPanelHasFocus;
      }
      if (w == mToolManager->GetBotDock()) {
         return BotDockHasFocus;
      }

      w = w->GetParent();
   }

   return AlwaysEnabledFlag;
}

CommandFlag AudacityProject::GetUpdateFlags(bool checkActive)
{
   // This method determines all of the flags that determine whether
   // certain menu items and commands should be enabled or disabled,
   // and returns them in a bitfield.  Note that if none of the flags
   // have changed, it's not necessary to even check for updates.
   auto flags = AlwaysEnabledFlag;
   // static variable, used to remember flags for next time.
   static auto lastFlags = flags;

   if (auto focus = wxWindow::FindFocus()) {
      while (focus && focus->GetParent())
         focus = focus->GetParent();
      if (focus && !static_cast<wxTopLevelWindow*>(focus)->IsIconized())
         flags |= NotMinimizedFlag;
   }

   // quick 'short-circuit' return.
   if ( checkActive && !IsActive() ){
      // short cirucit return should preserve flags that have not been calculated.
      flags = (lastFlags & ~NotMinimizedFlag) | flags;
      lastFlags = flags;
      return flags;
   }

   if (!gAudioIO->IsAudioTokenActive(GetAudioIOToken()))
      flags |= AudioIONotBusyFlag;
   else
      flags |= AudioIOBusyFlag;

   if( gAudioIO->IsPaused() )
      flags |= PausedFlag;
   else
      flags |= NotPausedFlag;

   if (!mViewInfo.selectedRegion.isPoint())
      flags |= TimeSelectedFlag;

   TrackListIterator iter(GetTracks());
   Track *t = iter.First();
   while (t) {
      flags |= TracksExistFlag;
      if (t->GetKind() == Track::Label) {
         LabelTrack *lt = (LabelTrack *) t;

         flags |= LabelTracksExistFlag;

         if (lt->GetSelected()) {
            flags |= TracksSelectedFlag;
            for (int i = 0; i < lt->GetNumLabels(); i++) {
               const LabelStruct *ls = lt->GetLabel(i);
               if (ls->getT0() >= mViewInfo.selectedRegion.t0() &&
                   ls->getT1() <= mViewInfo.selectedRegion.t1()) {
                  flags |= LabelsSelectedFlag;
                  break;
               }
            }
         }

         if (lt->IsTextSelected()) {
            flags |= CutCopyAvailableFlag;
         }
      }
      else if (t->GetKind() == Track::Wave) {
         flags |= WaveTracksExistFlag;
         flags |= PlayableTracksExistFlag;
         if (t->GetSelected()) {
            flags |= TracksSelectedFlag;
            if (t->GetLinked()) {
               flags |= StereoRequiredFlag;
            }
            else {
               flags |= WaveTracksSelectedFlag;
               flags |= AudioTracksSelectedFlag;
            }
         }
         if( t->GetEndTime() > t->GetStartTime() )
            flags |= HasWaveDataFlag;
      }
#if defined(USE_MIDI)
      else if (t->GetKind() == Track::Note) {
         NoteTrack *nt = (NoteTrack *) t;

         flags |= NoteTracksExistFlag;
#ifdef EXPERIMENTAL_MIDI_OUT
         flags |= PlayableTracksExistFlag;
#endif

         if (nt->GetSelected()) {
            flags |= TracksSelectedFlag;
            flags |= NoteTracksSelectedFlag;
            flags |= AudioTracksSelectedFlag; // even if not EXPERIMENTAL_MIDI_OUT
         }
      }
#endif
      t = iter.Next();
   }

   if((msClipT1 - msClipT0) > 0.0)
      flags |= ClipboardFlag;

   if (GetUndoManager()->UnsavedChanges() || !IsProjectSaved())
      flags |= UnsavedChangesFlag;

   if (!mLastEffect.IsEmpty())
      flags |= HasLastEffectFlag;

   if (UndoAvailable())
      flags |= UndoAvailableFlag;

   if (RedoAvailable())
      flags |= RedoAvailableFlag;

   if (ZoomInAvailable() && (flags & TracksExistFlag))
      flags |= ZoomInAvailableFlag;

   if (ZoomOutAvailable() && (flags & TracksExistFlag))
      flags |= ZoomOutAvailableFlag;

   // TextClipFlag is currently unused (Jan 2017, 2.1.3 alpha)
   // and LabelTrack::IsTextClipSupported() is quite slow on Linux,
   // so disable for now (See bug 1575).
   // if ((flags & LabelTracksExistFlag) && LabelTrack::IsTextClipSupported())
   //    flags |= TextClipFlag;

   flags |= GetFocusedFrame();

   double start, end;
   GetPlayRegion(&start, &end);
   if (IsPlayRegionLocked())
      flags |= PlayRegionLockedFlag;
   else if (start != end)
      flags |= PlayRegionNotLockedFlag;

   if (flags & AudioIONotBusyFlag) {
      if (flags & TimeSelectedFlag) {
         if (flags & TracksSelectedFlag) {
            flags |= CutCopyAvailableFlag;
         }
      }
   }

   if (wxGetApp().GetRecentFiles()->GetCount() > 0)
      flags |= HaveRecentFiles;

   if (IsSyncLocked())
      flags |= IsSyncLockedFlag;
   else
      flags |= IsNotSyncLockedFlag;

   if (!EffectManager::Get().RealtimeIsActive())
      flags |= IsRealtimeNotActiveFlag;

  if (!mIsCapturing)
      flags |= CaptureNotBusyFlag;

   ControlToolBar *bar = GetControlToolBar();
   if (bar->ControlToolBar::CanStopAudioStream())
      flags |= CanStopAudioStreamFlag;

   lastFlags = flags;
   return flags;
}

// Select the full time range, if no
// time range is selected.
void AudacityProject::SelectAllIfNone()
{
   auto flags = GetUpdateFlags();
   if(!(flags & TracksSelectedFlag) ||
      (mViewInfo.selectedRegion.isPoint()))
      OnSelectSomething(*this);
}

// Stop playing or recording, if paused.
void AudacityProject::StopIfPaused()
{
   auto flags = GetUpdateFlags();
   if( flags & PausedFlag )
      OnStop(*this);
}

void AudacityProject::ModifyAllProjectToolbarMenus()
{
   AProjectArray::iterator i;
   for (i = gAudacityProjects.begin(); i != gAudacityProjects.end(); ++i) {
      (*i)->ModifyToolbarMenus();
   }
}

void AudacityProject::ModifyToolbarMenus()
{
   // Refreshes can occur during shutdown and the toolmanager may already
   // be deleted, so protect against it.
   if (!mToolManager) {
      return;
   }

   mCommandManager.Check(wxT("ShowScrubbingTB"),
                         mToolManager->IsVisible(ScrubbingBarID));
   mCommandManager.Check(wxT("ShowDeviceTB"),
                         mToolManager->IsVisible(DeviceBarID));
   mCommandManager.Check(wxT("ShowEditTB"),
                         mToolManager->IsVisible(EditBarID));
   mCommandManager.Check(wxT("ShowMeterTB"),
                         mToolManager->IsVisible(MeterBarID));
   mCommandManager.Check(wxT("ShowRecordMeterTB"),
                         mToolManager->IsVisible(RecordMeterBarID));
   mCommandManager.Check(wxT("ShowPlayMeterTB"),
                         mToolManager->IsVisible(PlayMeterBarID));
   mCommandManager.Check(wxT("ShowMixerTB"),
                         mToolManager->IsVisible(MixerBarID));
   mCommandManager.Check(wxT("ShowSelectionTB"),
                         mToolManager->IsVisible(SelectionBarID));
   mCommandManager.Check(wxT("ShowTimeTB"),
                         mToolManager->IsVisible(TimeBarID));
#ifdef EXPERIMENTAL_SPECTRAL_EDITING
   mCommandManager.Check(wxT("ShowSpectralSelectionTB"),
                         mToolManager->IsVisible(SpectralSelectionBarID));
#endif
   mCommandManager.Check(wxT("ShowToolsTB"),
                         mToolManager->IsVisible(ToolsBarID));
   mCommandManager.Check(wxT("ShowTranscriptionTB"),
                         mToolManager->IsVisible(TranscriptionBarID));
   mCommandManager.Check(wxT("ShowTransportTB"),
                         mToolManager->IsVisible(TransportBarID));

   // Now, go through each toolbar, and call EnableDisableButtons()
   for (int i = 0; i < ToolBarCount; i++) {
      mToolManager->GetToolBar(i)->EnableDisableButtons();
   }

   // These don't really belong here, but it's easier and especially so for
   // the Edit toolbar and the sync-lock menu item.
   bool active;
   gPrefs->Read(wxT("/AudioIO/SoundActivatedRecord"),&active, false);
   mCommandManager.Check(wxT("SoundActivation"), active);
#ifdef EXPERIMENTAL_AUTOMATED_INPUT_LEVEL_ADJUSTMENT
   gPrefs->Read(wxT("/AudioIO/AutomatedInputLevelAdjustment"),&active, false);
   mCommandManager.Check(wxT("AutomatedInputLevelAdjustmentOnOff"), active);
#endif

   active = TracksPrefs::GetPinnedHeadPreference();
   mCommandManager.Check(wxT("PinnedHead"), active);

#ifdef EXPERIMENTAL_DA
   gPrefs->Read(wxT("/AudioIO/Duplex"),&active, false);
#else
   gPrefs->Read(wxT("/AudioIO/Duplex"),&active, true);
#endif
   mCommandManager.Check(wxT("Duplex"), active);
   gPrefs->Read(wxT("/AudioIO/SWPlaythrough"),&active, false);
   mCommandManager.Check(wxT("SWPlaythrough"), active);
   gPrefs->Read(wxT("/GUI/SyncLockTracks"), &active, false);
   SetSyncLock(active);
   mCommandManager.Check(wxT("SyncLock"), active);
   gPrefs->Read(wxT("/GUI/TypeToCreateLabel"),&active, true);
   mCommandManager.Check(wxT("TypeToCreateLabel"), active);
}

// checkActive is a temporary hack that should be removed as soon as we
// get multiple effect preview working
void AudacityProject::UpdateMenus(bool checkActive)
{
   //ANSWER-ME: Why UpdateMenus only does active project?
   //JKC: Is this test fixing a bug when multiple projects are open?
   //so that menu states work even when different in different projects?
   if (this != GetActiveProject())
      return;

   auto flags = GetUpdateFlags(checkActive);
   auto flags2 = flags;

   // We can enable some extra items if we have select-all-on-none.
   //EXPLAIN-ME: Why is this here rather than in GetUpdateFlags()?
   //ANSWER: Because flags2 is used in the menu enable/disable.
   //The effect still needs flags to determine whether it will need
   //to actually do the 'select all' to make the command valid.
   if (mWhatIfNoSelection != 0)
   {
      if ((flags & TracksExistFlag))
      {
         flags2 |= TracksSelectedFlag;
         if ((flags & WaveTracksExistFlag))
         {
            flags2 |= TimeSelectedFlag
                   |  WaveTracksSelectedFlag
                   |  CutCopyAvailableFlag;
         }
      }
   }

   if( mStopIfWasPaused )
   {
      if( flags & PausedFlag ){
         flags2 |= AudioIONotBusyFlag;
      }
   }

   // Return from this function if nothing's changed since
   // the last time we were here.
   if (flags == mLastFlags)
      return;
   mLastFlags = flags;

   mCommandManager.EnableUsingFlags(flags2 , NoFlagsSpecifed);

   // With select-all-on-none, some items that we don't want enabled may have
   // been enabled, since we changed the flags.  Here we manually disable them.
   // 0 is grey out, 1 is Autoselect, 2 is Give warnings.
   if (mWhatIfNoSelection != 0)
   {
      if (!(flags & TimeSelectedFlag) | !(flags & TracksSelectedFlag))
      {
         mCommandManager.Enable(wxT("SplitCut"), false);
         mCommandManager.Enable(wxT("SplitDelete"), false);
      }
      if (!(flags & WaveTracksSelectedFlag))
      {
         mCommandManager.Enable(wxT("Split"), false);
      }
      if (!(flags & TimeSelectedFlag) | !(flags & WaveTracksSelectedFlag))
      {
         mCommandManager.Enable(wxT("ExportSel"), false);
         mCommandManager.Enable(wxT("SplitNew"), false);
      }
      if (!(flags & TimeSelectedFlag) | !(flags & AudioTracksSelectedFlag))
      {
         mCommandManager.Enable(wxT("Trim"), false);
      }
   }

#if 0
   if (flags & CutCopyAvailableFlag) {
      mCommandManager.Enable(wxT("Copy"), true);
      mCommandManager.Enable(wxT("Cut"), true);
   }
#endif

   ModifyToolbarMenus();
}

//
// Tool selection commands
//

/// Called by handlers that set tools.
void AudacityProject::SetTool(int tool)
{
   ToolsToolBar *toolbar = GetToolsToolBar();
   if (toolbar) {
      toolbar->SetCurrentTool(tool);
      mTrackPanel->Refresh(false);
   }
}

/// Handler to set the select tool active
void AudacityProject::OnSelectTool(const CommandContext &WXUNUSED(context) )
{
   SetTool(selectTool);
}

/// Handler to set the Zoom tool active
void AudacityProject::OnZoomTool(const CommandContext &WXUNUSED(context) )
{
   SetTool(zoomTool);
}

/// Handler to set the Envelope tool active
void AudacityProject::OnEnvelopeTool(const CommandContext &WXUNUSED(context) )
{
   SetTool(envelopeTool);
}

/// Handler to set the Time shift tool active
void AudacityProject::OnTimeShiftTool(const CommandContext &WXUNUSED(context) )
{
   SetTool(slideTool);
}

void AudacityProject::OnDrawTool(const CommandContext &WXUNUSED(context) )
{
   SetTool(drawTool);
}

void AudacityProject::OnMultiTool(const CommandContext &WXUNUSED(context) )
{
   SetTool(multiTool);
}


void AudacityProject::OnNextTool(const CommandContext &WXUNUSED(context) )
{
   ToolsToolBar *toolbar = GetToolsToolBar();
   if (toolbar) {
      // Use GetDownTool() here since GetCurrentTool() can return a value that
      // doesn't represent the real tool if the Multi-tool is being used.
      toolbar->SetCurrentTool((toolbar->GetDownTool()+1)%numTools);
      mTrackPanel->Refresh(false);
   }
}

void AudacityProject::OnPrevTool(const CommandContext &WXUNUSED(context) )
{
   ToolsToolBar *toolbar = GetToolsToolBar();
   if (toolbar) {
      // Use GetDownTool() here since GetCurrentTool() can return a value that
      // doesn't represent the real tool if the Multi-tool is being used.
      toolbar->SetCurrentTool((toolbar->GetDownTool()+(numTools-1))%numTools);
      mTrackPanel->Refresh(false);
   }
}


//
// Audio I/O Commands
//

// TODO: Should all these functions which involve
// the toolbar actually move into ControlToolBar?

/// MakeReadyToPlay stops whatever is currently playing
/// and pops the play button up.  Then, if nothing is now
/// playing, it pushes the play button down and enables
/// the stop button.
bool AudacityProject::MakeReadyToPlay(bool loop, bool cutpreview)
{
   ControlToolBar *toolbar = GetControlToolBar();
   wxCommandEvent evt;

   // If this project is playing, stop playing
   if (gAudioIO->IsStreamActive(GetAudioIOToken())) {
      toolbar->SetPlay(false);        //Pops
      toolbar->SetStop(true);         //Pushes stop down
      toolbar->OnStop(evt);

      ::wxMilliSleep(100);
   }

   // If it didn't stop playing quickly, or if some other
   // project is playing, return
   if (gAudioIO->IsBusy())
      return false;

   ControlToolBar::PlayAppearance appearance =
      cutpreview ? ControlToolBar::PlayAppearance::CutPreview
      : loop ? ControlToolBar::PlayAppearance::Looped
      : ControlToolBar::PlayAppearance::Straight;
   toolbar->SetPlay(true, appearance);
   toolbar->SetStop(false);

   return true;
}

void AudacityProject::OnPlayOneSecond(const CommandContext &WXUNUSED(context) )
{
   if( !MakeReadyToPlay() )
      return;

   double pos = mTrackPanel->GetMostRecentXPos();
   GetControlToolBar()->PlayPlayRegion
      (SelectedRegion(pos - 0.5, pos + 0.5), GetDefaultPlayOptions(),
       PlayMode::oneSecondPlay);
}


/// The idea for this function (and first implementation)
/// was from Juhana Sadeharju.  The function plays the
/// sound between the current mouse position and the
/// nearest selection boundary.  This gives four possible
/// play regions depending on where the current mouse
/// position is relative to the left and right boundaries
/// of the selection region.
void AudacityProject::OnPlayToSelection(const CommandContext &WXUNUSED(context) )
{
   if( !MakeReadyToPlay() )
      return;

   double pos = mTrackPanel->GetMostRecentXPos();

   double t0,t1;
   // check region between pointer and the nearest selection edge
   if (fabs(pos - mViewInfo.selectedRegion.t0()) <
       fabs(pos - mViewInfo.selectedRegion.t1())) {
      t0 = t1 = mViewInfo.selectedRegion.t0();
   } else {
      t0 = t1 = mViewInfo.selectedRegion.t1();
   }
   if( pos < t1)
      t0=pos;
   else
      t1=pos;

   // JKC: oneSecondPlay mode disables auto scrolling
   // On balance I think we should always do this in this function
   // since you are typically interested in the sound EXACTLY
   // where the cursor is.
   // TODO: have 'playing attributes' such as 'with_autoscroll'
   // rather than modes, since that's how we're now using the modes.

   // An alternative, commented out below, is to disable autoscroll
   // only when playing a short region, less than or equal to a second.
//   mLastPlayMode = ((t1-t0) > 1.0) ? normalPlay : oneSecondPlay;

   GetControlToolBar()->PlayPlayRegion
      (SelectedRegion(t0, t1), GetDefaultPlayOptions(), PlayMode::oneSecondPlay);
}

// The next 4 functions provide a limited version of the
// functionality of OnPlayToSelection() for keyboard users

void AudacityProject::OnPlayBeforeSelectionStart(const CommandContext &WXUNUSED(context) )
{
   if( !MakeReadyToPlay() )
      return;

   double t0 = mViewInfo.selectedRegion.t0();
   double beforeLen;
   gPrefs->Read(wxT("/AudioIO/CutPreviewBeforeLen"), &beforeLen, 2.0);

   GetControlToolBar()->PlayPlayRegion(SelectedRegion(t0 - beforeLen, t0), GetDefaultPlayOptions(), PlayMode::oneSecondPlay);
}

void AudacityProject::OnPlayAfterSelectionStart(const CommandContext &WXUNUSED(context) )
{
   if( !MakeReadyToPlay() )
      return;

   double t0 = mViewInfo.selectedRegion.t0();
   double t1 = mViewInfo.selectedRegion.t1();
   double afterLen;
   gPrefs->Read(wxT("/AudioIO/CutPreviewAfterLen"), &afterLen, 1.0);

   if ( t1 - t0 > 0.0 && t1 - t0 < afterLen )
      GetControlToolBar()->PlayPlayRegion(SelectedRegion(t0, t1), GetDefaultPlayOptions(),
                                          PlayMode::oneSecondPlay);
   else
      GetControlToolBar()->PlayPlayRegion(SelectedRegion(t0, t0 + afterLen), GetDefaultPlayOptions(), PlayMode::oneSecondPlay);
}

void AudacityProject::OnPlayBeforeSelectionEnd(const CommandContext &WXUNUSED(context) )
{
   if( !MakeReadyToPlay() )
      return;

   double t0 = mViewInfo.selectedRegion.t0();
   double t1 = mViewInfo.selectedRegion.t1();
   double beforeLen;
   gPrefs->Read(wxT("/AudioIO/CutPreviewBeforeLen"), &beforeLen, 2.0);

   if ( t1 - t0 > 0.0 && t1 - t0 < beforeLen )
      GetControlToolBar()->PlayPlayRegion(SelectedRegion(t0, t1), GetDefaultPlayOptions(),
                                          PlayMode::oneSecondPlay);
   else
      GetControlToolBar()->PlayPlayRegion(SelectedRegion(t1 - beforeLen, t1), GetDefaultPlayOptions(), PlayMode::oneSecondPlay);
}


void AudacityProject::OnPlayAfterSelectionEnd(const CommandContext &WXUNUSED(context) )
{
   if( !MakeReadyToPlay() )
      return;

   double t1 = mViewInfo.selectedRegion.t1();
   double afterLen;
   gPrefs->Read(wxT("/AudioIO/CutPreviewAfterLen"), &afterLen, 1.0);

   GetControlToolBar()->PlayPlayRegion(SelectedRegion(t1, t1 + afterLen), GetDefaultPlayOptions(), PlayMode::oneSecondPlay);
}

void AudacityProject::OnPlayBeforeAndAfterSelectionStart(const CommandContext &WXUNUSED(context) )
{
   if (!MakeReadyToPlay())
      return;

   double t0 = mViewInfo.selectedRegion.t0();
   double t1 = mViewInfo.selectedRegion.t1();
   double beforeLen;
   gPrefs->Read(wxT("/AudioIO/CutPreviewBeforeLen"), &beforeLen, 2.0);
   double afterLen;
   gPrefs->Read(wxT("/AudioIO/CutPreviewAfterLen"), &afterLen, 1.0);

   if ( t1 - t0 > 0.0 && t1 - t0 < afterLen )
      GetControlToolBar()->PlayPlayRegion(SelectedRegion(t0 - beforeLen, t1), GetDefaultPlayOptions(), PlayMode::oneSecondPlay);
   else
      GetControlToolBar()->PlayPlayRegion(SelectedRegion(t0 - beforeLen, t0 + afterLen), GetDefaultPlayOptions(), PlayMode::oneSecondPlay);
}

void AudacityProject::OnPlayBeforeAndAfterSelectionEnd(const CommandContext &WXUNUSED(context) )
{
   if (!MakeReadyToPlay())
      return;

   double t0 = mViewInfo.selectedRegion.t0();
   double t1 = mViewInfo.selectedRegion.t1();
   double beforeLen;
   gPrefs->Read(wxT("/AudioIO/CutPreviewBeforeLen"), &beforeLen, 2.0);
   double afterLen;
   gPrefs->Read(wxT("/AudioIO/CutPreviewAfterLen"), &afterLen, 1.0);

   if ( t1 - t0 > 0.0 && t1 - t0 < beforeLen )
      GetControlToolBar()->PlayPlayRegion(SelectedRegion(t0, t1 + afterLen), GetDefaultPlayOptions(), PlayMode::oneSecondPlay);
   else
      GetControlToolBar()->PlayPlayRegion(SelectedRegion(t1 - beforeLen, t1 + afterLen), GetDefaultPlayOptions(), PlayMode::oneSecondPlay);
}


void AudacityProject::OnPlayLooped(const CommandContext &WXUNUSED(context) )
{
   if( !MakeReadyToPlay(true) )
      return;

   // Now play in a loop
   // Will automatically set mLastPlayMode
   GetControlToolBar()->PlayCurrentRegion(true);
}

void AudacityProject::OnPlayCutPreview(const CommandContext &WXUNUSED(context) )
{
   if ( !MakeReadyToPlay(false, true) )
      return;

   // Play with cut preview
   GetControlToolBar()->PlayCurrentRegion(false, true);
}

void AudacityProject::OnPlayStop(const CommandContext &WXUNUSED(context) )
{
   ControlToolBar *toolbar = GetControlToolBar();

   //If this project is playing, stop playing, make sure everything is unpaused.
   if (gAudioIO->IsStreamActive(GetAudioIOToken())) {
      toolbar->SetPlay(false);        //Pops
      toolbar->SetStop(true);         //Pushes stop down
      toolbar->StopPlaying();
   }
   else if (gAudioIO->IsStreamActive()) {
      //If this project isn't playing, but another one is, stop playing the old and start the NEW.

      //find out which project we need;
      AudacityProject* otherProject = NULL;
      for(unsigned i=0; i<gAudacityProjects.size(); i++) {
         if(gAudioIO->IsStreamActive(gAudacityProjects[i]->GetAudioIOToken())) {
            otherProject=gAudacityProjects[i].get();
            break;
         }
      }

      //stop playing the other project
      if(otherProject) {
         ControlToolBar *otherToolbar = otherProject->GetControlToolBar();
         otherToolbar->SetPlay(false);        //Pops
         otherToolbar->SetStop(true);         //Pushes stop down
         otherToolbar->StopPlaying();
      }

      //play the front project
      if (!gAudioIO->IsBusy()) {
         //update the playing area
         TP_DisplaySelection();
         //Otherwise, start playing (assuming audio I/O isn't busy)
         //toolbar->SetPlay(true); // Not needed as done in PlayPlayRegion.
         toolbar->SetStop(false);

         // Will automatically set mLastPlayMode
         toolbar->PlayCurrentRegion(false);
      }
   }
   else if (!gAudioIO->IsBusy()) {
      //Otherwise, start playing (assuming audio I/O isn't busy)
      //toolbar->SetPlay(true); // Not needed as done in PlayPlayRegion.
      toolbar->SetStop(false);

      // Will automatically set mLastPlayMode
      toolbar->PlayCurrentRegion(false);
   }
}

void AudacityProject::OnStop(const CommandContext &WXUNUSED(context) )
{
   wxCommandEvent evt;

   GetControlToolBar()->OnStop(evt);
}

void AudacityProject::OnPause(const CommandContext &WXUNUSED(context) )
{
   wxCommandEvent evt;

   GetControlToolBar()->OnPause(evt);
}

void AudacityProject::OnRecord(const CommandContext &WXUNUSED(context) )
{
   wxCommandEvent evt;
   evt.SetInt(2); // 0 is default, use 1 to set shift on, 2 to clear it

   GetControlToolBar()->OnRecord(evt);
}

// If first choice is record same track 2nd choice is record NEW track
// and vice versa.
void AudacityProject::OnRecord2ndChoice(const CommandContext &WXUNUSED(context) )
{
   wxCommandEvent evt;
   evt.SetInt(1); // 0 is default, use 1 to set shift on, 2 to clear it

   GetControlToolBar()->OnRecord(evt);
}

// The code for "OnPlayStopSelect" is simply the code of "OnPlayStop" and "OnStopSelect" merged.
void AudacityProject::OnPlayStopSelect(const CommandContext &WXUNUSED(context) )
{
   ControlToolBar *toolbar = GetControlToolBar();
   wxCommandEvent evt;
   if (DoPlayStopSelect(false, false))
      toolbar->OnStop(evt);
   else if (!gAudioIO->IsBusy()) {
      //Otherwise, start playing (assuming audio I/O isn't busy)
      //toolbar->SetPlay(true); // Not needed as set in PlayPlayRegion()
      toolbar->SetStop(false);

      // Will automatically set mLastPlayMode
      toolbar->PlayCurrentRegion(false);
   }
}

bool AudacityProject::DoPlayStopSelect(bool click, bool shift)
{
   ControlToolBar *toolbar = GetControlToolBar();

   //If busy, stop playing, make sure everything is unpaused.
   if (GetScrubber().HasStartedScrubbing() ||
       gAudioIO->IsStreamActive(GetAudioIOToken())) {
      toolbar->SetPlay(false);        //Pops
      toolbar->SetStop(true);         //Pushes stop down

      // change the selection
      auto time = gAudioIO->GetStreamTime();
      auto &selection = mViewInfo.selectedRegion;
      if (shift && click) {
         // Change the region selection, as if by shift-click at the play head
         auto t0 = selection.t0(), t1 = selection.t1();
         if (time < t0)
            // Grow selection
            t0 = time;
         else if (time > t1)
            // Grow selection
            t1 = time;
         else {
            // Shrink selection, changing the nearer boundary
            if (fabs(t0 - time) < fabs(t1 - time))
               t0 = time;
            else
               t1 = time;
         }
         selection.setTimes(t0, t1);
      }
      else if (click){
         // avoid a point at negative time.
         time = wxMax( time, 0 );
         // Set a point selection, as if by a click at the play head
         selection.setTimes(time, time);
      } else
         // How stop and set cursor always worked
         // -- change t0, collapsing to point only if t1 was greater
         selection.setT0(time, false);

      ModifyState(false);           // without bWantsAutoSave
      return true;
   }
   return false;
}

void AudacityProject::OnStopSelect(const CommandContext &WXUNUSED(context) )
{
   wxCommandEvent evt;

   if (gAudioIO->IsStreamActive()) {
      mViewInfo.selectedRegion.setT0(gAudioIO->GetStreamTime(), false);
      GetControlToolBar()->OnStop(evt);
      ModifyState(false);           // without bWantsAutoSave
   }
}

void AudacityProject::OnToggleSoundActivated(const CommandContext &WXUNUSED(context) )
{
   bool pause;
   gPrefs->Read(wxT("/AudioIO/SoundActivatedRecord"), &pause, false);
   gPrefs->Write(wxT("/AudioIO/SoundActivatedRecord"), !pause);
   gPrefs->Flush();
   ModifyAllProjectToolbarMenus();
}

void AudacityProject::OnTogglePinnedHead(const CommandContext &WXUNUSED(context) )
{
   bool value = !TracksPrefs::GetPinnedHeadPreference();
   TracksPrefs::SetPinnedHeadPreference(value, true);
   ModifyAllProjectToolbarMenus();

   // Change what happens in case transport is in progress right now
   auto ctb = GetActiveProject()->GetControlToolBar();
   if (ctb)
      ctb->StartScrollingIfPreferred();

   auto ruler = GetRulerPanel();
   if (ruler)
      // Update button image
      ruler->UpdateButtonStates();

   auto &scrubber = GetScrubber();
   if (scrubber.HasStartedScrubbing())
      scrubber.SetScrollScrubbing(value);
}

void AudacityProject::OnTogglePlayRecording(const CommandContext &WXUNUSED(context) )
{
   bool Duplex;
#ifdef EXPERIMENTAL_DA
   gPrefs->Read(wxT("/AudioIO/Duplex"), &Duplex, false);
#else
   gPrefs->Read(wxT("/AudioIO/Duplex"), &Duplex, true);
#endif
   gPrefs->Write(wxT("/AudioIO/Duplex"), !Duplex);
   gPrefs->Flush();
   ModifyAllProjectToolbarMenus();
}

void AudacityProject::OnToggleSWPlaythrough(const CommandContext &WXUNUSED(context) )
{
   bool SWPlaythrough;
   gPrefs->Read(wxT("/AudioIO/SWPlaythrough"), &SWPlaythrough, false);
   gPrefs->Write(wxT("/AudioIO/SWPlaythrough"), !SWPlaythrough);
   gPrefs->Flush();
   ModifyAllProjectToolbarMenus();
}

#ifdef EXPERIMENTAL_AUTOMATED_INPUT_LEVEL_ADJUSTMENT
void AudacityProject::OnToggleAutomatedInputLevelAdjustment()
{
   bool AVEnabled;
   gPrefs->Read(wxT("/AudioIO/AutomatedInputLevelAdjustment"), &AVEnabled, false);
   gPrefs->Write(wxT("/AudioIO/AutomatedInputLevelAdjustment"), !AVEnabled);
   gPrefs->Flush();
   ModifyAllProjectToolbarMenus();
}
#endif

double AudacityProject::GetTime(const Track *t)
{
   double stime = 0.0;

   if (t->GetKind() == Track::Wave) {
      WaveTrack *w = (WaveTrack *)t;
      stime = w->GetEndTime();

      WaveClip *c;
      int ndx;
      for (ndx = 0; ndx < w->GetNumClips(); ndx++) {
         c = w->GetClipByIndex(ndx);
         if (c->GetNumSamples() == 0)
            continue;
         if (c->GetStartTime() < stime) {
            stime = c->GetStartTime();
         }
      }
   }
   else if (t->GetKind() == Track::Label) {
      LabelTrack *l = (LabelTrack *)t;
      stime = l->GetStartTime();
   }

   return stime;
}

//sort based on flags.  see Project.h for sort flags
void AudacityProject::SortTracks(int flags)
{
   size_t ndx = 0;
   int cmpValue;
   // This one place outside of TrackList where we must use undisguised
   // std::list iterators!  Avoid this elsewhere!
   std::vector<TrackNodePointer> arr;
   arr.reserve(mTracks->size());
   bool lastTrackLinked = false;
   //sort by linked tracks. Assumes linked track follows owner in list.

   // First find the permutation.
   for (auto iter = mTracks->ListOfTracks::begin(),
        end = mTracks->ListOfTracks::end(); iter != end; ++iter) {
      const auto &track = *iter;
      if(lastTrackLinked) {
         //insert after the last track since this track should be linked to it.
         ndx++;
      }
      else {
         bool bArrayTrackLinked = false;
         for (ndx = 0; ndx < arr.size(); ++ndx) {
            Track &arrTrack = **arr[ndx].first;
            // Don't insert between channels of a stereo track!
            if( bArrayTrackLinked ){
               bArrayTrackLinked = false;
            }
            else if(flags & kAudacitySortByName) {
               //do case insensitive sort - cmpNoCase returns less than zero if the string is 'less than' its argument
               //also if we have case insensitive equality, then we need to sort by case as well
               //We sort 'b' before 'B' accordingly.  We uncharacteristically use greater than for the case sensitive
               //compare because 'b' is greater than 'B' in ascii.
               cmpValue = track->GetName().CmpNoCase(arrTrack.GetName());
               if (cmpValue < 0 ||
                   (0 == cmpValue && track->GetName().CompareTo(arrTrack.GetName()) > 0) )
                  break;
            }
            //sort by time otherwise
            else if(flags & kAudacitySortByTime) {
               //we have to search each track and all its linked ones to fine the minimum start time.
               double time1, time2, tempTime;
               const Track* tempTrack;
               size_t candidatesLookedAt;

               candidatesLookedAt = 0;
               tempTrack = &*track;
               time1 = time2 = std::numeric_limits<double>::max(); //TODO: find max time value. (I don't think we have one yet)
               while(tempTrack) {
                  tempTime = GetTime(tempTrack);
                  time1 = std::min(time1, tempTime);
                  if(tempTrack->GetLinked())
                     tempTrack = tempTrack->GetLink();
                  else
                     tempTrack = NULL;
               }

               //get candidate's (from sorted array) time
               tempTrack = &arrTrack;
               while(tempTrack) {
                  tempTime = GetTime(tempTrack);
                  time2 = std::min(time2, tempTime);
                  if(tempTrack->GetLinked() && (ndx+candidatesLookedAt < arr.size()-1) ) {
                     candidatesLookedAt++;
                     tempTrack = &**arr[ndx+candidatesLookedAt].first;
                  }
                  else
                     tempTrack = NULL;
               }

               if (time1 < time2)
                  break;

               ndx+=candidatesLookedAt;
            }
            bArrayTrackLinked = arrTrack.GetLinked();
         }
      }
      arr.insert(arr.begin() + ndx, TrackNodePointer{iter, mTracks.get()});

      lastTrackLinked = track->GetLinked();
   }

   // Now apply the permutation
   mTracks->Permute(arr);
}

void AudacityProject::OnSortTime(const CommandContext &WXUNUSED(context) )
{
   SortTracks(kAudacitySortByTime);

   PushState(_("Tracks sorted by time"), _("Sort by Time"));

   mTrackPanel->Refresh(false);
}

void AudacityProject::OnSortName(const CommandContext &WXUNUSED(context) )
{
   SortTracks(kAudacitySortByName);

   PushState(_("Tracks sorted by name"), _("Sort by Name"));

   mTrackPanel->Refresh(false);
}

void AudacityProject::OnSkipStart(const CommandContext &WXUNUSED(context) )
{
   wxCommandEvent evt;

   GetControlToolBar()->OnRewind(evt);
   ModifyState(false);
}

void AudacityProject::OnSkipEnd(const CommandContext &WXUNUSED(context) )
{
   wxCommandEvent evt;

   GetControlToolBar()->OnFF(evt);
   ModifyState(false);
}

void AudacityProject::OnSeekLeftShort(const CommandContext &WXUNUSED(context) )
{
   SeekLeftOrRight( DIRECTION_LEFT, CURSOR_MOVE );
}

void AudacityProject::OnSeekRightShort(const CommandContext &WXUNUSED(context) )
{
   SeekLeftOrRight( DIRECTION_RIGHT, CURSOR_MOVE );
}

void AudacityProject::OnSeekLeftLong(const CommandContext &WXUNUSED(context) )
{
   SeekLeftOrRight( DIRECTION_LEFT, SELECTION_EXTEND );
}

void AudacityProject::OnSeekRightLong(const CommandContext &WXUNUSED(context) )
{
   SeekLeftOrRight( DIRECTION_RIGHT, SELECTION_EXTEND );
}

void AudacityProject::OnSelToStart(const CommandContext &WXUNUSED(context) )
{
   Rewind(true);
   ModifyState(false);
}

void AudacityProject::OnSelToEnd(const CommandContext &WXUNUSED(context) )
{
   SkipEnd(true);
   ModifyState(false);
}

void AudacityProject::OnMoveToNextLabel(const CommandContext &WXUNUSED(context) )
{
   OnMoveToLabel(true);
}

void AudacityProject::OnMoveToPrevLabel(const CommandContext &WXUNUSED(context) )
{
   OnMoveToLabel(false);
}

void AudacityProject::OnMoveToLabel(bool next)
{
   // Find the number of label tracks, and ptr to last track found
   Track* track = nullptr;
   int nLabelTrack = 0;
   TrackListOfKindIterator iter(Track::Label, &*mTracks);
   for (Track* t = iter.First(); t; t = iter.Next()) {
      nLabelTrack++;
      track = t;
   }

   if (nLabelTrack == 0 ) {
      mTrackPanel->MessageForScreenReader(_("no label track"));
   }
   else if (nLabelTrack > 1) {         // find first label track, if any, starting at the focused track
      track = mTrackPanel->GetFocusedTrack();
      while (track && track->GetKind() != Track::Label) {
         track = mTracks->GetNext(track, true);
         if (!track) {
          mTrackPanel->MessageForScreenReader(_("no label track at or below focused track"));
         }
      }
   }

   // If there is a single label track, or there is a label track at or below the focused track
   if (track) {
      LabelTrack* lt = static_cast<LabelTrack*>(track);
      int i;
      if (next)
         i = lt->FindNextLabel(GetSelection());
      else
         i = lt->FindPrevLabel(GetSelection());

      if (i >= 0) {
         const LabelStruct* label = lt->GetLabel(i);
         if (IsAudioActive()) {
            OnPlayStop(*this);     // stop
            GetViewInfo().selectedRegion = label->selectedRegion;
            RedrawProject();
            OnPlayStop(*this);     // play
         }
         else {
            GetViewInfo().selectedRegion = label->selectedRegion;
            mTrackPanel->ScrollIntoView(GetViewInfo().selectedRegion.t0());
            RedrawProject();
         }

         wxString message;
         message.Printf(wxT("%s %d of %d"), label->title, i + 1, lt->GetNumLabels() );
         mTrackPanel->MessageForScreenReader(message);
      }
      else {
         mTrackPanel->MessageForScreenReader(_("no labels in label track"));
      }
   }
}

/// The following method moves to the previous track
/// selecting and unselecting depending if you are on the start of a
/// block or not.

/// \todo Merge related methods, OnPrevTrack and OnNextTrack.
void AudacityProject::OnPrevTrack( bool shift )
{
   TrackListIterator iter( GetTracks() );
   Track* t = mTrackPanel->GetFocusedTrack();
   if( t == NULL )   // if there isn't one, focus on last
   {
      t = iter.Last();
      mTrackPanel->SetFocusedTrack( t );
      mTrackPanel->EnsureVisible( t );
      ModifyState(false);
      return;
   }

   Track* p = NULL;
   bool tSelected = false;
   bool pSelected = false;
   if( shift )
   {
      p = mTracks->GetPrev( t, true ); // Get previous track
      if( p == NULL )   // On first track
      {
         // JKC: wxBell() is probably for accessibility, so a blind
         // user knows they were at the top track.
         wxBell();
         if( mCircularTrackNavigation )
         {
            TrackListIterator iter( GetTracks() );
            p = iter.Last();
         }
         else
         {
            mTrackPanel->EnsureVisible( t );
            return;
         }
      }
      tSelected = t->GetSelected();
      if (p)
         pSelected = p->GetSelected();
      if( tSelected && pSelected )
      {
         GetSelectionState().SelectTrack
            ( *mTracks, *t, false, false, GetMixerBoard() );
         mTrackPanel->SetFocusedTrack( p );   // move focus to next track down
         mTrackPanel->EnsureVisible( p );
         ModifyState(false);
         return;
      }
      if( tSelected && !pSelected )
      {
         GetSelectionState().SelectTrack
            ( *mTracks, *p, true, false, GetMixerBoard() );
         mTrackPanel->SetFocusedTrack( p );   // move focus to next track down
         mTrackPanel->EnsureVisible( p );
         ModifyState(false);
         return;
      }
      if( !tSelected && pSelected )
      {
         GetSelectionState().SelectTrack
            ( *mTracks, *p, false, false, GetMixerBoard() );
         mTrackPanel->SetFocusedTrack( p );   // move focus to next track down
         mTrackPanel->EnsureVisible( p );
         ModifyState(false);
         return;
      }
      if( !tSelected && !pSelected )
      {
         GetSelectionState().SelectTrack
            ( *mTracks, *t, true, false, GetMixerBoard() );
         mTrackPanel->SetFocusedTrack( p );   // move focus to next track down
         mTrackPanel->EnsureVisible( p );
         ModifyState(false);
         return;
      }
   }
   else
   {
      p = mTracks->GetPrev( t, true ); // Get next track
      if( p == NULL )   // On last track so stay there?
      {
         wxBell();
         if( mCircularTrackNavigation )
         {
            TrackListIterator iter( GetTracks() );
            for( Track *d = iter.First(); d; d = iter.Next( true ) )
            {
               p = d;
            }
            mTrackPanel->SetFocusedTrack( p );   // Wrap to the first track
            mTrackPanel->EnsureVisible( p );
            ModifyState(false);
            return;
         }
         else
         {
            mTrackPanel->EnsureVisible( t );
            return;
         }
      }
      else
      {
         mTrackPanel->SetFocusedTrack( p );   // move focus to next track down
         mTrackPanel->EnsureVisible( p );
         ModifyState(false);
         return;
      }
   }
}

/// The following method moves to the next track,
/// selecting and unselecting depending if you are on the start of a
/// block or not.
void AudacityProject::OnNextTrack( bool shift )
{
   Track *t;
   Track *n;
   TrackListIterator iter( GetTracks() );
   bool tSelected,nSelected;

   t = mTrackPanel->GetFocusedTrack();   // Get currently focused track
   if( t == NULL )   // if there isn't one, focus on first
   {
      t = iter.First();
      mTrackPanel->SetFocusedTrack( t );
      mTrackPanel->EnsureVisible( t );
      ModifyState(false);
      return;
   }

   if( shift )
   {
      n = mTracks->GetNext( t, true ); // Get next track
      if( n == NULL )   // On last track so stay there
      {
         wxBell();
         if( mCircularTrackNavigation )
         {
            TrackListIterator iter( GetTracks() );
            n = iter.First();
         }
         else
         {
            mTrackPanel->EnsureVisible( t );
            return;
         }
      }
      tSelected = t->GetSelected();
      nSelected = n->GetSelected();
      if( tSelected && nSelected )
      {
         GetSelectionState().SelectTrack
            ( *mTracks, *t, false, false, GetMixerBoard() );
         mTrackPanel->SetFocusedTrack( n );   // move focus to next track down
         mTrackPanel->EnsureVisible( n );
         ModifyState(false);
         return;
      }
      if( tSelected && !nSelected )
      {
         GetSelectionState().SelectTrack
            ( *mTracks, *n, true, false, GetMixerBoard() );
         mTrackPanel->SetFocusedTrack( n );   // move focus to next track down
         mTrackPanel->EnsureVisible( n );
         ModifyState(false);
         return;
      }
      if( !tSelected && nSelected )
      {
         GetSelectionState().SelectTrack
            ( *mTracks, *n, false, false, GetMixerBoard() );
         mTrackPanel->SetFocusedTrack( n );   // move focus to next track down
         mTrackPanel->EnsureVisible( n );
         ModifyState(false);
         return;
      }
      if( !tSelected && !nSelected )
      {
         GetSelectionState().SelectTrack
            ( *mTracks, *t, true, false, GetMixerBoard() );
         mTrackPanel->SetFocusedTrack( n );   // move focus to next track down
         mTrackPanel->EnsureVisible( n );
         ModifyState(false);
         return;
      }
   }
   else
   {
      n = mTracks->GetNext( t, true ); // Get next track
      if( n == NULL )   // On last track so stay there
      {
         wxBell();
         if( mCircularTrackNavigation )
         {
            TrackListIterator iter( GetTracks() );
            n = iter.First();
            mTrackPanel->SetFocusedTrack( n );   // Wrap to the first track
            mTrackPanel->EnsureVisible( n );
            ModifyState(false);
            return;
         }
         else
         {
            mTrackPanel->EnsureVisible( t );
            return;
         }
      }
      else
      {
         mTrackPanel->SetFocusedTrack( n );   // move focus to next track down
         mTrackPanel->EnsureVisible( n );
         ModifyState(false);
         return;
      }
   }
}

void AudacityProject::OnCursorUp(const CommandContext &WXUNUSED(context) )
{
   OnPrevTrack( false );
}

void AudacityProject::OnCursorDown(const CommandContext &WXUNUSED(context) )
{
   OnNextTrack( false );
}

void AudacityProject::OnFirstTrack(const CommandContext &WXUNUSED(context) )
{
   Track *t = mTrackPanel->GetFocusedTrack();
   if (!t)
      return;

   TrackListIterator iter(GetTracks());
   Track *f = iter.First();
   if (t != f)
   {
      mTrackPanel->SetFocusedTrack(f);
      ModifyState(false);
   }
   mTrackPanel->EnsureVisible(f);
}

void AudacityProject::OnLastTrack(const CommandContext &WXUNUSED(context) )
{
   Track *t = mTrackPanel->GetFocusedTrack();
   if (!t)
      return;

   TrackListIterator iter(GetTracks());
   Track *l = iter.Last();
   if (t != l)
   {
      mTrackPanel->SetFocusedTrack(l);
      ModifyState(false);
   }
   mTrackPanel->EnsureVisible(l);
}

void AudacityProject::OnShiftUp(const CommandContext &WXUNUSED(context) )
{
   OnPrevTrack( true );
}

void AudacityProject::OnShiftDown(const CommandContext &WXUNUSED(context) )
{
   OnNextTrack( true );
}

#include "TrackPanelAx.h"
void AudacityProject::OnToggle(const CommandContext &WXUNUSED(context) )
{
   Track *t;

   t = mTrackPanel->GetFocusedTrack();   // Get currently focused track
   if (!t)
      return;

   GetSelectionState().SelectTrack
      ( *mTracks, *t, !t->GetSelected(), true, GetMixerBoard() );
   mTrackPanel->EnsureVisible( t );
   ModifyState(false);

   mTrackPanel->GetAx().Updated();

   return;
}

void AudacityProject::HandleListSelection(Track *t, bool shift, bool ctrl,
                                     bool modifyState)
{
   GetSelectionState().HandleListSelection
      ( *GetTracks(), mViewInfo, *t,
        shift, ctrl, IsSyncLocked(), GetMixerBoard() );

   if (! ctrl )
      mTrackPanel->SetFocusedTrack(t);
   Refresh(false);
   if (modifyState)
      ModifyState(true);
}

// If this returns true, then there was a key up, and nothing more to do,
// after this function has completed.
// (at most this function just does a ModifyState for the keyup)
bool AudacityProject::OnlyHandleKeyUp( const CommandContext &context )
{
   auto evt = context.pEvt;
   bool bKeyUp = (evt) && evt->GetEventType() == wxEVT_KEY_UP;

   if( IsAudioActive() )
      return bKeyUp;
   if( !bKeyUp )
      return false;

   ModifyState(false);
   return true;
}

void AudacityProject::OnCursorLeft(const CommandContext &context)
{
   if( !OnlyHandleKeyUp( context ) )
      SeekLeftOrRight( DIRECTION_LEFT, CURSOR_MOVE);
}

void AudacityProject::OnCursorRight(const CommandContext &context)
{
   if( !OnlyHandleKeyUp( context ) )
      SeekLeftOrRight( DIRECTION_RIGHT, CURSOR_MOVE);
}

void AudacityProject::OnCursorShortJumpLeft(const CommandContext &WXUNUSED(context) )
{
   OnCursorMove( -mSeekShort );
}

void AudacityProject::OnCursorShortJumpRight(const CommandContext &WXUNUSED(context) )
{
   OnCursorMove( mSeekShort );
}

void AudacityProject::OnCursorLongJumpLeft(const CommandContext &WXUNUSED(context) )
{
   OnCursorMove( -mSeekLong );
}

void AudacityProject::OnCursorLongJumpRight(const CommandContext &WXUNUSED(context) )
{
   OnCursorMove( mSeekLong );
}

void AudacityProject::OnSelSetExtendLeft(const CommandContext &WXUNUSED(context) )
{
   OnBoundaryMove( DIRECTION_LEFT);
}

void AudacityProject::OnSelSetExtendRight(const CommandContext &WXUNUSED(context) )
{
   OnBoundaryMove( DIRECTION_RIGHT);
}

void AudacityProject::OnSelExtendLeft(const CommandContext &context)
{
   if( !OnlyHandleKeyUp( context ) )
      SeekLeftOrRight( DIRECTION_LEFT, SELECTION_EXTEND );
}

void AudacityProject::OnSelExtendRight(const CommandContext &context)
{
   if( !OnlyHandleKeyUp( context ) )
      SeekLeftOrRight( DIRECTION_RIGHT, SELECTION_EXTEND );
}

void AudacityProject::OnSelContractLeft(const CommandContext &context)
{
   if( !OnlyHandleKeyUp( context ) )
      SeekLeftOrRight( DIRECTION_LEFT, SELECTION_CONTRACT );
}

void AudacityProject::OnSelContractRight(const CommandContext &context)
{
   if( !OnlyHandleKeyUp( context ) )
      SeekLeftOrRight( DIRECTION_RIGHT, SELECTION_CONTRACT );
}

#include "tracks/ui/TimeShiftHandle.h"

// This function returns the amount moved.  Possibly 0.0.
double AudacityProject::OnClipMove
   ( ViewInfo &viewInfo, Track *track,
     TrackList &trackList, bool syncLocked, bool right )
{
   // just dealing with clips in wave tracks for the moment. Note tracks??
   if (track && track->GetKind() == Track::Wave) {
      ClipMoveState state;

      auto wt = static_cast<WaveTrack*>(track);
      auto t0 = viewInfo.selectedRegion.t0();

      state.capturedClip = wt->GetClipAtTime( t0 );
      if (state.capturedClip == nullptr && track->GetLinked() && track->GetLink()) {
         // the clips in the right channel may be different from the left
         track = track->GetLink();
         wt = static_cast<WaveTrack*>(track);
         state.capturedClip = wt->GetClipAtTime(t0);
      }
      if (state.capturedClip == nullptr)
         return 0.0;

      state.capturedClipIsSelection =
         track->GetSelected() && !viewInfo.selectedRegion.isPoint();
      state.trackExclusions.clear();

      TimeShiftHandle::CreateListOfCapturedClips
         ( state, viewInfo, *track, trackList, syncLocked, t0 );

      auto desiredT0 = viewInfo.OffsetTimeByPixels( t0, ( right ? 1 : -1 ) );
      auto desiredSlideAmount = desiredT0 - t0;

      // set it to a sample point, and minimum of 1 sample point
      if (!right)
         desiredSlideAmount *= -1;
      double nSamples = rint(wt->GetRate() * desiredSlideAmount);
      nSamples = std::max(nSamples, 1.0);
      desiredSlideAmount = nSamples / wt->GetRate();
      if (!right)
         desiredSlideAmount *= -1;

      state.hSlideAmount = desiredSlideAmount;
      TimeShiftHandle::DoSlideHorizontal( state, trackList, *track );

      // update t0 and t1. There is the possibility that the updated
      // t0 may no longer be within the clip due to rounding errors,
      // so t0 is adjusted so that it is.
      double newT0 = t0 + state.hSlideAmount;
      if (newT0 < state.capturedClip->GetStartTime())
         newT0 = state.capturedClip->GetStartTime();
      if (newT0 > state.capturedClip->GetEndTime())
         newT0 = state.capturedClip->GetEndTime();
      double diff = viewInfo.selectedRegion.duration();
      viewInfo.selectedRegion.setTimes(newT0, newT0 + diff);

      return state.hSlideAmount;
   }
   return 0.0;
}

void AudacityProject::DoClipLeftOrRight(bool right, bool keyUp )
{
   if (keyUp) {
      GetUndoManager()->StopConsolidating();
      return;
   }

   auto &panel = *GetTrackPanel();

   auto amount = OnClipMove
      ( mViewInfo, panel.GetFocusedTrack(),
        *GetTracks(), IsSyncLocked(), right );

   panel.ScrollIntoView(mViewInfo.selectedRegion.t0());
   panel.Refresh(false);

   if (amount != 0.0) {
      wxString message = right? _("Time shifted clips to the right") :
         _("Time shifted clips to the left");

      // The following use of the UndoPush flags is so that both a single
      // keypress (keydown, then keyup), and holding down a key
      // (multiple keydowns followed by a keyup) result in a single
      // entry in Audacity's history dialog.
      PushState(message, _("Time-Shift"), UndoPush::CONSOLIDATE);
   }

   if ( amount == 0.0 )
      panel.MessageForScreenReader( _("clip not moved"));
}

void AudacityProject::OnClipLeft(const CommandContext &context)
{
   auto evt = context.pEvt;
   if (evt)
      DoClipLeftOrRight( false, evt->GetEventType() == wxEVT_KEY_UP );
   else  {              // called from menu, so simulate keydown and keyup
      DoClipLeftOrRight( false, false );
      DoClipLeftOrRight( false, true );
   }
}

void AudacityProject::OnClipRight(const CommandContext &context)
{
   auto evt = context.pEvt;
   if (evt)
      DoClipLeftOrRight( true, evt->GetEventType() == wxEVT_KEY_UP );
   else  {              // called from menu, so simulate keydown and keyup
      DoClipLeftOrRight( true, false );
      DoClipLeftOrRight( true, true );
   }
}

//this pops up a dialog which allows the left selection to be set.
//If playing/recording is happening, it sets the left selection at
//the current play position.
void AudacityProject::OnSetLeftSelection(const CommandContext &WXUNUSED(context) )
{
   bool bSelChanged = false;
   if ((GetAudioIOToken() > 0) && gAudioIO->IsStreamActive(GetAudioIOToken()))
   {
      double indicator = gAudioIO->GetStreamTime();
      mViewInfo.selectedRegion.setT0(indicator, false);
      bSelChanged = true;
   }
   else
   {
      auto fmt = GetSelectionFormat();
      TimeDialog dlg(this, _("Set Left Selection Boundary"),
         fmt, mRate, mViewInfo.selectedRegion.t0(), _("Position"));

      if (wxID_OK == dlg.ShowModal())
      {
         //Get the value from the dialog
         mViewInfo.selectedRegion.setT0(
            std::max(0.0, dlg.GetTimeValue()), false);
         bSelChanged = true;
      }
   }

   if (bSelChanged)
   {
      ModifyState(false);
      mTrackPanel->Refresh(false);
   }
}


void AudacityProject::OnSetRightSelection(const CommandContext &WXUNUSED(context) )
{
   bool bSelChanged = false;
   if ((GetAudioIOToken() > 0) && gAudioIO->IsStreamActive(GetAudioIOToken()))
   {
      double indicator = gAudioIO->GetStreamTime();
      mViewInfo.selectedRegion.setT1(indicator, false);
      bSelChanged = true;
   }
   else
   {
      auto fmt = GetSelectionFormat();
      TimeDialog dlg(this, _("Set Right Selection Boundary"),
         fmt, mRate, mViewInfo.selectedRegion.t1(), _("Position"));

      if (wxID_OK == dlg.ShowModal())
      {
         //Get the value from the dialog
         mViewInfo.selectedRegion.setT1(
            std::max(0.0, dlg.GetTimeValue()), false);
         bSelChanged = true;
      }
   }

   if (bSelChanged)
   {
      ModifyState(false);
      mTrackPanel->Refresh(false);
   }
}

void AudacityProject::NextOrPrevFrame(bool forward)
{
   // Focus won't take in a dock unless at least one descendant window
   // accepts focus.  Tell controls to take focus for the duration of this
   // function, only.  Outside of this, they won't steal the focus when
   // clicked.
   auto temp1 = AButton::TemporarilyAllowFocus();
   auto temp2 = ASlider::TemporarilyAllowFocus();
   auto temp3 = MeterPanel::TemporarilyAllowFocus();


   // Define the set of windows we rotate among.
   static const unsigned rotationSize = 3u;

   wxWindow *const begin [rotationSize] = {
      GetTopPanel(),
      GetTrackPanel(),
      mToolManager->GetBotDock(),
   };

   const auto end = begin + rotationSize;

   // helper functions
   auto IndexOf = [&](wxWindow *pWindow) {
      return std::find(begin, end, pWindow) - begin;
   };

   auto FindAncestor = [&]() {
      wxWindow *pWindow = wxWindow::FindFocus();
      unsigned index = rotationSize;
      while ( pWindow &&
              (rotationSize == (index = IndexOf(pWindow) ) ) )
         pWindow = pWindow->GetParent();
      return index;
   };

   const auto idx = FindAncestor();
   if (idx == rotationSize)
      return;

   auto idx2 = idx;
   auto increment = (forward ? 1 : rotationSize - 1);

   while( idx != (idx2 = (idx2 + increment) % rotationSize) ) {
      wxWindow *toFocus = begin[idx2];
      bool bIsAnEmptyDock=false;
      if( idx2 != 1 )
         bIsAnEmptyDock = ((idx2==0)?mToolManager->GetTopDock() : mToolManager->GetBotDock())->
         GetChildren().GetCount() < 1;

      // Skip docks that are empty (Bug 1564).
      if( !bIsAnEmptyDock ){
         toFocus->SetFocus();
         if ( FindAncestor() == idx2 )
            // The focus took!
            break;
      }
   }
}

void AudacityProject::NextFrame(const CommandContext &WXUNUSED(context) )
{
   NextOrPrevFrame(true);
}

void AudacityProject::PrevFrame(const CommandContext &WXUNUSED(context) )
{
   NextOrPrevFrame(false);
}

void AudacityProject::NextWindow(const CommandContext &WXUNUSED(context) )
{
   wxWindow *w = wxGetTopLevelParent(wxWindow::FindFocus());
   const auto & list = GetChildren();
   auto iter = list.begin(), end = list.end();

   // If the project window has the current focus, start the search with the first child
   if (w == this)
   {
   }
   // Otherwise start the search with the current window's next sibling
   else
   {
      // Find the window in this projects children.  If the window with the
      // focus isn't a child of this project (like when a dialog is created
      // without specifying a parent), then we'll get back NULL here.
      while (iter != end && *iter != w)
         ++iter;
      if (iter != end)
         ++iter;
   }

   // Search for the next toplevel window
   for (; iter != end; ++iter)
   {
      // If it's a toplevel, visible (we have hidden windows) and is enabled,
      // then we're done.  The IsEnabled() prevents us from moving away from
      // a modal dialog because all other toplevel windows will be disabled.
      w = *iter;
      if (w->IsTopLevel() && w->IsShown() && w->IsEnabled())
      {
         break;
      }
   }

   // Ran out of siblings, so make the current project active
   if ((iter == end) && IsEnabled())
   {
      w = this;
   }

   // And make sure it's on top (only for floating windows...project window will not raise)
   // (Really only works on Windows)
   w->Raise();


#if defined(__WXMAC__) || defined(__WXGTK__)
   // bug 868
   // Simulate a TAB key press before continuing, else the cycle of
   // navigation among top level windows stops because the keystrokes don't
   // go to the CommandManager.
   if (dynamic_cast<wxDialog*>(w)) {
      w->SetFocus();
   }
#endif
}

void AudacityProject::PrevWindow(const CommandContext &WXUNUSED(context) )
{
   wxWindow *w = wxGetTopLevelParent(wxWindow::FindFocus());
   const auto & list = GetChildren();
   auto iter = list.rbegin(), end = list.rend();

   // If the project window has the current focus, start the search with the last child
   if (w == this)
   {
   }
   // Otherwise start the search with the current window's previous sibling
   else
   {
      while (iter != end && *iter != w)
         ++iter;
      if (iter != end)
         ++iter;
   }

   // Search for the previous toplevel window
   for (; iter != end; ++iter)
   {
      // If it's a toplevel and is visible (we have come hidden windows), then we're done
      w = *iter;
      if (w->IsTopLevel() && w->IsShown() && IsEnabled())
      {
         break;
      }
   }

   // Ran out of siblings, so make the current project active
   if ((iter == end) && IsEnabled())
   {
      w = this;
   }

   // And make sure it's on top (only for floating windows...project window will not raise)
   // (Really only works on Windows)
   w->Raise();


#if defined(__WXMAC__) || defined(__WXGTK__)
   // bug 868
   // Simulate a TAB key press before continuing, else the cycle of
   // navigation among top level windows stops because the keystrokes don't
   // go to the CommandManager.
   if (dynamic_cast<wxDialog*>(w)) {
      w->SetFocus();
   }
#endif
}

///The following methods operate controls on specified tracks,
///This will pop up the track panning dialog for specified track
void AudacityProject::OnTrackPan(const CommandContext &WXUNUSED(context) )
{
   Track *const track = mTrackPanel->GetFocusedTrack();
   if (!track || (track->GetKind() != Track::Wave)) {
      return;
   }
   const auto wt = static_cast<WaveTrack*>(track);

   LWSlider *slider = mTrackPanel->PanSlider(wt);
   if (slider->ShowDialog()) {
      SetTrackPan(wt, slider);
   }
}

void AudacityProject::OnTrackPanLeft(const CommandContext &WXUNUSED(context) )
{
   Track *const track = mTrackPanel->GetFocusedTrack();
   if (!track || (track->GetKind() != Track::Wave)) {
      return;
   }
   const auto wt = static_cast<WaveTrack*>(track);

   LWSlider *slider = mTrackPanel->PanSlider(wt);
   slider->Decrease(1);
   SetTrackPan(wt, slider);
}

void AudacityProject::OnTrackPanRight(const CommandContext &WXUNUSED(context) )
{
   Track *const track = mTrackPanel->GetFocusedTrack();
   if (!track || (track->GetKind() != Track::Wave)) {
      return;
   }
   const auto wt = static_cast<WaveTrack*>(track);

   LWSlider *slider = mTrackPanel->PanSlider(wt);
   slider->Increase(1);
   SetTrackPan(wt, slider);
}

void AudacityProject::OnTrackGain(const CommandContext &WXUNUSED(context) )
{
   /// This will pop up the track gain dialog for specified track
   Track *const track = mTrackPanel->GetFocusedTrack();
   if (!track || (track->GetKind() != Track::Wave)) {
      return;
   }
   const auto wt = static_cast<WaveTrack*>(track);

   LWSlider *slider = mTrackPanel->GainSlider(wt);
   if (slider->ShowDialog()) {
      SetTrackGain(wt, slider);
   }
}

void AudacityProject::OnTrackGainInc(const CommandContext &WXUNUSED(context) )
{
   Track *const track = mTrackPanel->GetFocusedTrack();
   if (!track || (track->GetKind() != Track::Wave)) {
      return;
   }
   const auto wt = static_cast<WaveTrack*>(track);

   LWSlider *slider = mTrackPanel->GainSlider(wt);
   slider->Increase(1);
   SetTrackGain(wt, slider);
}

void AudacityProject::OnTrackGainDec(const CommandContext &WXUNUSED(context) )
{
   Track *const track = mTrackPanel->GetFocusedTrack();
   if (!track || (track->GetKind() != Track::Wave)) {
      return;
   }
   const auto wt = static_cast<WaveTrack*>(track);

   LWSlider *slider = mTrackPanel->GainSlider(wt);
   slider->Decrease(1);
   SetTrackGain(wt, slider);
}

void AudacityProject::OnTrackMenu(const CommandContext &WXUNUSED(context) )
{
   mTrackPanel->OnTrackMenu();
}

void AudacityProject::OnTrackMute(const CommandContext &WXUNUSED(context) )
{
   Track *t = NULL;
   if (!t) {
      t = mTrackPanel->GetFocusedTrack();
      if (!dynamic_cast<PlayableTrack*>(t))
         return;
   }
   DoTrackMute(t, false);
}

void AudacityProject::OnTrackSolo(const CommandContext &WXUNUSED(context) )
{
   Track *t = NULL;
   if (!t)
   {
      t = mTrackPanel->GetFocusedTrack();
      if (!dynamic_cast<PlayableTrack*>(t))
         return;
   }
   DoTrackSolo(t, false);
}

void AudacityProject::OnTrackClose(const CommandContext &WXUNUSED(context) )
{
   Track *t = mTrackPanel->GetFocusedTrack();
   if (!t)
      return;

   if (IsAudioActive())
   {
      this->TP_DisplayStatusMessage(_("Can't delete track with active audio"));
      wxBell();
      return;
   }

   RemoveTrack(t);

   GetTrackPanel()->UpdateViewIfNoTracks();
   GetTrackPanel()->Refresh(false);
}

void AudacityProject::OnTrackMoveUp(const CommandContext &WXUNUSED(context) )
{
   Track *const focusedTrack = mTrackPanel->GetFocusedTrack();
   if (mTracks->CanMoveUp(focusedTrack)) {
      MoveTrack(focusedTrack, OnMoveUpID);
      mTrackPanel->Refresh(false);
   }
}

void AudacityProject::OnTrackMoveDown(const CommandContext &WXUNUSED(context) )
{
   Track *const focusedTrack = mTrackPanel->GetFocusedTrack();
   if (mTracks->CanMoveDown(focusedTrack)) {
      MoveTrack(focusedTrack, OnMoveDownID);
      mTrackPanel->Refresh(false);
   }
}

void AudacityProject::OnTrackMoveTop(const CommandContext &WXUNUSED(context) )
{
   Track *const focusedTrack = mTrackPanel->GetFocusedTrack();
   if (mTracks->CanMoveUp(focusedTrack)) {
      MoveTrack(focusedTrack, OnMoveTopID);
      mTrackPanel->Refresh(false);
   }
}

void AudacityProject::OnTrackMoveBottom(const CommandContext &WXUNUSED(context) )
{
   Track *const focusedTrack = mTrackPanel->GetFocusedTrack();
   if (mTracks->CanMoveDown(focusedTrack)) {
      MoveTrack(focusedTrack, OnMoveBottomID);
      mTrackPanel->Refresh(false);
   }
}

/// Move a track up, down, to top or to bottom.

void AudacityProject::MoveTrack(Track* target, MoveChoice choice)
{
   wxString longDesc, shortDesc;

   auto pt = dynamic_cast<PlayableTrack*>(target);
   switch (choice)
   {
   case OnMoveTopID:
      /* i18n-hint: Past tense of 'to move', as in 'moved audio track up'.*/
      longDesc = _("Moved '%s' to Top");
      shortDesc = _("Move Track to Top");

      while (mTracks->CanMoveUp(target)) {
         if (mTracks->Move(target, true)) {
            MixerBoard* pMixerBoard = this->GetMixerBoard(); // Update mixer board.
            if (pMixerBoard && pt)
               pMixerBoard->MoveTrackCluster(pt, true);
         }
      }
      break;
   case OnMoveBottomID:
      /* i18n-hint: Past tense of 'to move', as in 'moved audio track up'.*/
      longDesc = _("Moved '%s' to Bottom");
      shortDesc = _("Move Track to Bottom");

      while (mTracks->CanMoveDown(target)) {
         if (mTracks->Move(target, false)) {
            MixerBoard* pMixerBoard = this->GetMixerBoard(); // Update mixer board.
            if (pMixerBoard && pt)
               pMixerBoard->MoveTrackCluster(pt, false);
         }
      }
      break;
   default:
      bool bUp = (OnMoveUpID == choice);

      if (mTracks->Move(target, bUp)) {
         MixerBoard* pMixerBoard = this->GetMixerBoard();
         if (pMixerBoard && pt)
            pMixerBoard->MoveTrackCluster(pt, bUp);
      }
      longDesc =
         /* i18n-hint: Past tense of 'to move', as in 'moved audio track up'.*/
         bUp? _("Moved '%s' Up")
         : _("Moved '%s' Down");
      shortDesc =
         /* i18n-hint: Past tense of 'to move', as in 'moved audio track up'.*/
         bUp? _("Move Track Up")
         : _("Move Track Down");

   }

   longDesc = longDesc.Format(target->GetName());

   PushState(longDesc, shortDesc);
   GetTrackPanel()->Refresh(false);
}

void AudacityProject::OnInputDevice(const CommandContext &WXUNUSED(context) )
{
   DeviceToolBar *tb = GetDeviceToolBar();
   if (tb) {
      tb->ShowInputDialog();
   }
}

void AudacityProject::OnOutputDevice(const CommandContext &WXUNUSED(context) )
{
   DeviceToolBar *tb = GetDeviceToolBar();
   if (tb) {
      tb->ShowOutputDialog();
   }
}

void AudacityProject::OnAudioHost(const CommandContext &WXUNUSED(context) )
{
   DeviceToolBar *tb = GetDeviceToolBar();
   if (tb) {
      tb->ShowHostDialog();
   }
}

void AudacityProject::OnInputChannels(const CommandContext &WXUNUSED(context) )
{
   DeviceToolBar *tb = GetDeviceToolBar();
   if (tb) {
      tb->ShowChannelsDialog();
   }
}

void AudacityProject::OnOutputGain(const CommandContext &WXUNUSED(context) )
{
   MixerToolBar *tb = GetMixerToolBar();
   if (tb) {
      tb->ShowOutputGainDialog();
   }
}

void AudacityProject::OnInputGain(const CommandContext &WXUNUSED(context) )
{
   MixerToolBar *tb = GetMixerToolBar();
   if (tb) {
      tb->ShowInputGainDialog();
   }
}

void AudacityProject::OnOutputGainInc(const CommandContext &WXUNUSED(context) )
{
   MixerToolBar *tb = GetMixerToolBar();
   if (tb) {
      tb->AdjustOutputGain(1);
   }
}

void AudacityProject::OnOutputGainDec(const CommandContext &WXUNUSED(context) )
{
   MixerToolBar *tb = GetMixerToolBar();
   if (tb) {
      tb->AdjustOutputGain(-1);
   }
}

void AudacityProject::OnInputGainInc(const CommandContext &WXUNUSED(context) )
{
   MixerToolBar *tb = GetMixerToolBar();
   if (tb) {
      tb->AdjustInputGain(1);
   }
}

void AudacityProject::OnInputGainDec(const CommandContext &WXUNUSED(context) )
{
   MixerToolBar *tb = GetMixerToolBar();
   if (tb) {
      tb->AdjustInputGain(-1);
   }
}

void AudacityProject::OnPlayAtSpeed(const CommandContext &WXUNUSED(context) )
{
   TranscriptionToolBar *tb = GetTranscriptionToolBar();
   if (tb) {
      tb->PlayAtSpeed(false, false);
   }
}

void AudacityProject::OnPlayAtSpeedLooped(const CommandContext &WXUNUSED(context) )
{
   TranscriptionToolBar *tb = GetTranscriptionToolBar();
   if (tb) {
      tb->PlayAtSpeed(true, false);
   }
}

void AudacityProject::OnPlayAtSpeedCutPreview(const CommandContext &WXUNUSED(context) )
{
   TranscriptionToolBar *tb = GetTranscriptionToolBar();
   if (tb) {
      tb->PlayAtSpeed(false, true);
   }
}

void AudacityProject::OnSetPlaySpeed(const CommandContext &WXUNUSED(context) )
{
   TranscriptionToolBar *tb = GetTranscriptionToolBar();
   if (tb) {
      tb->ShowPlaySpeedDialog();
   }
}

void AudacityProject::OnPlaySpeedInc(const CommandContext &WXUNUSED(context) )
{
   TranscriptionToolBar *tb = GetTranscriptionToolBar();
   if (tb) {
      tb->AdjustPlaySpeed(0.1f);
   }
}

void AudacityProject::OnPlaySpeedDec(const CommandContext &WXUNUSED(context) )
{
   TranscriptionToolBar *tb = GetTranscriptionToolBar();
   if (tb) {
      tb->AdjustPlaySpeed(-0.1f);
   }
}

double AudacityProject::NearestZeroCrossing(double t0)
{
   // Window is 1/100th of a second.
   auto windowSize = size_t(std::max(1.0, GetRate() / 100));
   Floats dist{ windowSize, true };

   TrackListIterator iter(GetTracks());
   Track *track = iter.First();
   int nTracks = 0;
   while (track) {
      if (!track->GetSelected() || track->GetKind() != (Track::Wave)) {
         track = iter.Next();
         continue;
      }
      WaveTrack *one = (WaveTrack *)track;
      auto oneWindowSize = size_t(std::max(1.0, one->GetRate() / 100));
      Floats oneDist{ oneWindowSize };
      auto s = one->TimeToLongSamples(t0);
      // fillTwo to ensure that missing values are treated as 2, and hence do not
      // get used as zero crossings.
      one->Get((samplePtr)oneDist.get(), floatSample,
               s - (int)oneWindowSize/2, oneWindowSize, fillTwo);


      // Looking for actual crossings.
      double prev = 2.0;
      for(size_t i=0; i<oneWindowSize; i++){
         float fDist = fabs( oneDist[i]); // score is absolute value
         if( prev * oneDist[i] > 0 ) // both same sign?  No good.
            fDist = fDist + 0.4; // No good if same sign.
         else if( prev > 0.0 )
            fDist = fDist + 0.1; // medium penalty for downward crossing.
         prev = oneDist[i];
         oneDist[i] = fDist;
      }

      // TODO: The mixed rate zero crossing code is broken,
      // if oneWindowSize > windowSize we'll miss out some
      // samples - so they will still be zero, so we'll use them.
      for(size_t i = 0; i < windowSize; i++) {
         size_t j;
         if (windowSize != oneWindowSize)
            j = i * (oneWindowSize-1) / (windowSize-1);
         else
            j = i;

         dist[i] += oneDist[j];
         // Apply a small penalty for distance from the original endpoint
         // We'll always prefer an upward  
         dist[i] += 0.1 * (abs(int(i) - int(windowSize/2))) / float(windowSize/2);
      }
      nTracks++;
      track = iter.Next();
   }

   // Find minimum
   int argmin = 0;
   float min = 3.0;
   for(size_t i=0; i<windowSize; i++) {
      if (dist[i] < min) {
         argmin = i;
         min = dist[i];
      }
   }

   // If we're worse than 0.2 on average, on one track, then no good.
   if(( nTracks == 1 ) && ( min > (0.2*nTracks) ))
      return t0;
   // If we're worse than 0.6 on average, on multi-track, then no good.
   if(( nTracks > 1 ) && ( min > (0.6*nTracks) ))
      return t0;

   return t0 + (argmin - (int)windowSize/2)/GetRate();
}

void AudacityProject::OnZeroCrossing(const CommandContext &WXUNUSED(context) )
{
   const double t0 = NearestZeroCrossing(mViewInfo.selectedRegion.t0());
   if (mViewInfo.selectedRegion.isPoint())
      mViewInfo.selectedRegion.setTimes(t0, t0);
   else {
      const double t1 = NearestZeroCrossing(mViewInfo.selectedRegion.t1());
      // Empty selection is generally not much use, so do not make it if empty.
      if( fabs( t1 - t0 ) * GetRate() > 1.5 )
         mViewInfo.selectedRegion.setTimes(t0, t1);
   }

   ModifyState(false);

   mTrackPanel->Refresh(false);
}


/// DoAudacityCommand() takes a PluginID and executes the assocated effect.
///
/// At the moment flags are used only to indicate whether to prompt for parameters,
bool AudacityProject::DoAudacityCommand(const PluginID & ID, const CommandContext & context, int flags)
{
   const PluginDescriptor *plug = PluginManager::Get().GetPlugin(ID);
   if (!plug)
      return false;

   if (flags & OnEffectFlags::kConfigured)
   {
      OnStop(*this);
//    SelectAllIfNone();
   }

   EffectManager & em = EffectManager::Get();
   bool success = em.DoAudacityCommand(ID, 
      context,
      this, 
      (flags & OnEffectFlags::kConfigured) == 0);

   if (!success)
      return false;

/*
   if (em.GetSkipStateFlag())
      flags = flags | OnEffectFlags::kSkipState;

   if (!(flags & OnEffectFlags::kSkipState))
   {
      wxString shortDesc = em.GetCommandName(ID);
      wxString longDesc = em.GetCommandDescription(ID);
      PushState(longDesc, shortDesc);
   }
*/
   RedrawProject();
   return true;
}



//
// Effect Menus
//

/// DoEffect() takes a PluginID and has the EffectManager execute the assocated effect.
///
/// At the moment flags are used only to indicate whether to prompt for parameters,
/// whether to save the state to history and whether to allow 'Repeat Last Effect'.
bool AudacityProject::DoEffect(const PluginID & ID, const CommandContext &WXUNUSED(context), int flags)
{
   const PluginDescriptor *plug = PluginManager::Get().GetPlugin(ID);
   if (!plug)
      return false;

   EffectType type = plug->GetEffectType();

   // Make sure there's no activity since the effect is about to be applied
   // to the project's tracks.  Mainly for Apply during RTP, but also used
   // for batch commands
   if (flags & OnEffectFlags::kConfigured)
   {
      OnStop(*this);
      SelectAllIfNone();
   }

   wxGetApp().SetMissingAliasedFileWarningShouldShow(true);

   auto nTracksOriginally = GetTrackCount();
   TrackListIterator iter(GetTracks());
   Track *t = iter.First();
   WaveTrack *newTrack{};
   wxWindow *focus = wxWindow::FindFocus();

   bool success = false;
   auto cleanup = finally( [&] {

      if (!success) {
         if (newTrack) {
            mTracks->Remove(newTrack);
            mTrackPanel->Refresh(false);
         }

         // For now, we're limiting realtime preview to a single effect, so
         // make sure the menus reflect that fact that one may have just been
         // opened.
         UpdateMenus(false);
      }

   } );

   //double prevEndTime = mTracks->GetEndTime();
   int count = 0;
   bool clean = true;
   while (t) {
      if (t->GetSelected() && t->GetKind() == (Track::Wave)) {
         if (t->GetEndTime() != 0.0) clean = false;
         count++;
      }
      t = iter.Next();
   }

   if (count == 0) {
      // No tracks were selected...
      if (type == EffectTypeGenerate) {
         // Create a NEW track for the generated audio...
         newTrack = static_cast<WaveTrack*>(mTracks->Add(mTrackFactory->NewWaveTrack()));
         newTrack->SetSelected(true);
      }
   }
      
   EffectManager & em = EffectManager::Get();

   success = em.DoEffect(ID, this, mRate,
                               GetTracks(), GetTrackFactory(),
                               &mViewInfo.selectedRegion,
                               (flags & OnEffectFlags::kConfigured) == 0);

   if (!success)
      return false;

   if (em.GetSkipStateFlag())
      flags = flags | OnEffectFlags::kSkipState;

   if (!(flags & OnEffectFlags::kSkipState))
   {
      wxString shortDesc = em.GetCommandName(ID);
      wxString longDesc = em.GetCommandDescription(ID);
      PushState(longDesc, shortDesc);
   }

   if (!(flags & OnEffectFlags::kDontRepeatLast))
   {
      // Only remember a successful effect, don't remember insert,
      // or analyze effects.
      if (type == EffectTypeProcess) {
         wxString shortDesc = em.GetCommandName(ID);
         mLastEffect = ID;
         wxString lastEffectDesc;
         /* i18n-hint: %s will be the name of the effect which will be
          * repeated if this menu item is chosen */
         lastEffectDesc.Printf(_("Repeat %s"), shortDesc);
         mCommandManager.Modify(wxT("RepeatLastEffect"), lastEffectDesc);
      }
   }

   //STM:
   //The following automatically re-zooms after sound was generated.
   // IMO, it was disorienting, removing to try out without re-fitting
   //mchinen:12/14/08 reapplying for generate effects
   if (type == EffectTypeGenerate)
   {
      if (count == 0 || (clean && mViewInfo.selectedRegion.t0() == 0.0))
         OnZoomFit(*this);
         //  mTrackPanel->Refresh(false);
   }
   RedrawProject();
   if (focus != nullptr) {
      focus->SetFocus();
   }

   // A fix for Bug 63
   // New tracks added?  Scroll them into view so that user sees them.
   // Don't care what track type.  An analyser might just have added a
   // Label track and we want to see it.
   if( GetTrackCount() > nTracksOriginally ){
      // 0.0 is min scroll position, 1.0 is max scroll position.
      GetTrackPanel()->VerticalScroll( 1.0 );
   }  else {
      mTrackPanel->EnsureVisible(mTrackPanel->GetFirstSelectedTrack());
      mTrackPanel->Refresh(false);
   }

   return true;
}

void AudacityProject::OnEffect(const CommandContext &context)
{
   DoEffect(context.parameter, context, 0);
}

void AudacityProject::OnRepeatLastEffect(const CommandContext &context)
{
   if (!mLastEffect.IsEmpty())
   {
      DoEffect(mLastEffect, context, OnEffectFlags::kConfigured);
   }
}


void AudacityProject::RebuildAllMenuBars(){
   for( size_t i = 0; i < gAudacityProjects.size(); i++ ) {
      AudacityProject *p = gAudacityProjects[i].get();

      p->RebuildMenuBar();
#if defined(__WXGTK__)
      // Workaround for:
      //
      //   http://bugzilla.audacityteam.org/show_bug.cgi?id=458
      //
      // This workaround should be removed when Audacity updates to wxWidgets 3.x which has a fix.
      wxRect r = p->GetRect();
      p->SetSize(wxSize(1,1));
      p->SetSize(r.GetSize());
#endif
   }
}

void AudacityProject::OnManagePluginsMenu(EffectType type)
{
   if (PluginManager::Get().ShowManager(this, type))
      RebuildAllMenuBars();
}

void AudacityProject::OnManageGenerators(const CommandContext &WXUNUSED(context) )
{
   OnManagePluginsMenu(EffectTypeGenerate);
}

void AudacityProject::OnManageEffects(const CommandContext &WXUNUSED(context) )
{
   OnManagePluginsMenu(EffectTypeProcess);
}

void AudacityProject::OnManageAnalyzers(const CommandContext &WXUNUSED(context) )
{
   OnManagePluginsMenu(EffectTypeAnalyze);
}

void AudacityProject::OnManageTools(const CommandContext &WXUNUSED(context) )
{
   OnManagePluginsMenu(EffectTypeTool);
}


void AudacityProject::OnStereoToMono(const CommandContext &context)
{
   DoEffect(EffectManager::Get().GetEffectByIdentifier(wxT("StereoToMono")),
      context,
      OnEffectFlags::kConfigured);
}

void AudacityProject::OnAudacityCommand(const CommandContext & ctx)
{
   wxLogDebug( "Command was: %s", ctx.parameter);
   DoAudacityCommand(EffectManager::Get().GetEffectByIdentifier(ctx.parameter),
      ctx,
      OnEffectFlags::kNone);  // Not configured, so prompt user.
}

//
// File Menu
//

void AudacityProject::OnNew(const CommandContext &WXUNUSED(context) )
{
   CreateNewAudacityProject();
}

void AudacityProject::OnOpen(const CommandContext &WXUNUSED(context) )
{
   OpenFiles(this);
}

void AudacityProject::OnClose(const CommandContext &WXUNUSED(context) )
{
   mMenuClose = true;
   Close();
}

void AudacityProject::OnSave(const CommandContext &WXUNUSED(context) )
{
   Save();
}

void AudacityProject::OnSaveAs(const CommandContext &WXUNUSED(context) )
{
   SaveAs();
}

#ifdef USE_LIBVORBIS
   void AudacityProject::OnSaveCompressed(const CommandContext &WXUNUSED(context) )
   {
      SaveAs(true);
   }
#endif

void AudacityProject::OnCheckDependencies(const CommandContext &WXUNUSED(context) )
{
   ShowDependencyDialogIfNeeded(this, false);
}

void AudacityProject::OnExit(const CommandContext &WXUNUSED(context) )
{
   QuitAudacity();
}

void AudacityProject::OnExportLabels(const CommandContext &WXUNUSED(context) )
{
   Track *t;
   int numLabelTracks = 0;

   TrackListIterator iter(GetTracks());

   /* i18n-hint: filename containing exported text from label tracks */
   wxString fName = _("labels.txt");
   t = iter.First();
   while (t) {
      if (t->GetKind() == Track::Label)
      {
         numLabelTracks++;
         fName = t->GetName();
      }
      t = iter.Next();
   }

   if (numLabelTracks == 0) {
      AudacityMessageBox(_("There are no label tracks to export."));
      return;
   }

   fName = FileNames::SelectFile(FileNames::Operation::Export,
                        _("Export Labels As:"),
                        wxEmptyString,
                        fName,
                        wxT("txt"),
                        wxT("*.txt"),
                        wxFD_SAVE | wxFD_OVERWRITE_PROMPT | wxRESIZE_BORDER,
                        this);

   if (fName == wxT(""))
      return;

   // Move existing files out of the way.  Otherwise wxTextFile will
   // append to (rather than replace) the current file.

   if (wxFileExists(fName)) {
#ifdef __WXGTK__
      wxString safetyFileName = fName + wxT("~");
#else
      wxString safetyFileName = fName + wxT(".bak");
#endif

      if (wxFileExists(safetyFileName))
         wxRemoveFile(safetyFileName);

      wxRename(fName, safetyFileName);
   }

   wxTextFile f(fName);
   f.Create();
   f.Open();
   if (!f.IsOpened()) {
      AudacityMessageBox( wxString::Format(
         _("Couldn't write to file: %s"), fName ) );
      return;
   }

   t = iter.First();
   while (t) {
      if (t->GetKind() == Track::Label)
         ((LabelTrack *) t)->Export(f);

      t = iter.Next();
   }

   f.Write();
   f.Close();
}


#ifdef USE_MIDI
void AudacityProject::OnExportMIDI(const CommandContext &WXUNUSED(context) ){
   TrackListIterator iter(GetTracks());
   Track *t = iter.First();
   int numNoteTracksSelected = 0;
   NoteTrack *nt = NULL;

   // Iterate through once to make sure that there is
   // exactly one NoteTrack selected.
   while (t) {
      if (t->GetSelected()) {
         if(t->GetKind() == Track::Note) {
            numNoteTracksSelected++;
            nt = (NoteTrack *) t;
         }
      }
      t = iter.Next();
   }

   if(numNoteTracksSelected > 1) {
      AudacityMessageBox(_(
         "Please select only one Note Track at a time."));
      return;
   }
   else if(numNoteTracksSelected < 1) {
      AudacityMessageBox(_(
         "Please select a Note Track."));
      return;
   }

   wxASSERT(nt);
   if (!nt)
      return;

   while(true){

      wxString fName = wxT("");

      fName = FileNames::SelectFile(FileNames::Operation::Export,
         _("Export MIDI As:"),
         wxEmptyString,
         fName,
         wxT(".mid|.gro"),
         _("MIDI file (*.mid)|*.mid|Allegro file (*.gro)|*.gro"),
         wxFD_SAVE | wxFD_OVERWRITE_PROMPT | wxRESIZE_BORDER,
         this);

      if (fName == wxT(""))
         return;

      if(!fName.Contains(wxT("."))) {
         fName = fName + wxT(".mid");
      }

      // Move existing files out of the way.  Otherwise wxTextFile will
      // append to (rather than replace) the current file.

      if (wxFileExists(fName)) {
#ifdef __WXGTK__
         wxString safetyFileName = fName + wxT("~");
#else
         wxString safetyFileName = fName + wxT(".bak");
#endif

         if (wxFileExists(safetyFileName))
            wxRemoveFile(safetyFileName);

         wxRename(fName, safetyFileName);
      }

      if(fName.EndsWith(wxT(".mid")) || fName.EndsWith(wxT(".midi"))) {
         nt->ExportMIDI(fName);
      } else if(fName.EndsWith(wxT(".gro"))) {
         nt->ExportAllegro(fName);
      } else {
         wxString msg = _("You have selected a filename with an unrecognized file extension.\nDo you want to continue?");
         wxString title = _("Export MIDI");
         int id = AudacityMessageBox(msg, title, wxYES_NO);
         if (id == wxNO) {
            continue;
         } else if (id == wxYES) {
            nt->ExportMIDI(fName);
         }
      }
      break;
   }
}
#endif // USE_MIDI


void AudacityProject::OnExport(const wxString & Format )
{
   Exporter e;
   e.SetDefaultFormat( Format );

   wxGetApp().SetMissingAliasedFileWarningShouldShow(true);
   e.Process(this, false, 0.0, mTracks->GetEndTime());
}

void AudacityProject::OnExportAudio(const CommandContext &WXUNUSED(context) ){   OnExport("");}
void AudacityProject::OnExportMp3(const CommandContext &WXUNUSED(context) ){   OnExport("MP3");}
void AudacityProject::OnExportWav(const CommandContext &WXUNUSED(context) ){   OnExport("WAV");}
void AudacityProject::OnExportOgg(const CommandContext &WXUNUSED(context) ){   OnExport("OGG");}

void AudacityProject::OnExportSelection(const CommandContext &WXUNUSED(context) )
{
   Exporter e;

   wxGetApp().SetMissingAliasedFileWarningShouldShow(true);
   e.SetFileDialogTitle( _("Export Selected Audio") );
   e.Process(this, true, mViewInfo.selectedRegion.t0(),
      mViewInfo.selectedRegion.t1());
}

void AudacityProject::OnExportMultiple(const CommandContext &WXUNUSED(context) )
{
   ExportMultiple em(this);

   wxGetApp().SetMissingAliasedFileWarningShouldShow(true);
   em.ShowModal();
}

void AudacityProject::OnPreferences(const CommandContext &WXUNUSED(context) )
{
   GlobalPrefsDialog dialog(this /* parent */ );

   if( ScreenshotCommand::MayCapture( &dialog ) )
      return;

   if (!dialog.ShowModal()) {
      // Canceled
      return;
   }

   // LL:  Moved from PrefsDialog since wxWidgets on OSX can't deal with
   //      rebuilding the menus while the PrefsDialog is still in the modal
   //      state.
   for (size_t i = 0; i < gAudacityProjects.size(); i++) {
      AudacityProject *p = gAudacityProjects[i].get();

      p->RebuildMenuBar();
      p->RebuildOtherMenus();
// TODO: The comment below suggests this workaround is obsolete.
#if defined(__WXGTK__)
      // Workaround for:
      //
      //   http://bugzilla.audacityteam.org/show_bug.cgi?id=458
      //
      // This workaround should be removed when Audacity updates to wxWidgets 3.x which has a fix.
      wxRect r = p->GetRect();
      p->SetSize(wxSize(1,1));
      p->SetSize(r.GetSize());
#endif
   }
}


#include "./prefs/SpectrogramSettings.h"
#include "./prefs/WaveformSettings.h"
void AudacityProject::OnReloadPreferences(const CommandContext &WXUNUSED(context) )
{
   {
      SpectrogramSettings::defaults().LoadPrefs();
      WaveformSettings::defaults().LoadPrefs();

      GlobalPrefsDialog dialog(this /* parent */ );
      wxCommandEvent Evt;
      //dialog.Show();
      dialog.OnOK(Evt);
   }

   // LL:  Moved from PrefsDialog since wxWidgets on OSX can't deal with
   //      rebuilding the menus while the PrefsDialog is still in the modal
   //      state.
   for (size_t i = 0; i < gAudacityProjects.size(); i++) {
      AudacityProject *p = gAudacityProjects[i].get();

      p->RebuildMenuBar();
      p->RebuildOtherMenus();
// TODO: The comment below suggests this workaround is obsolete.
#if defined(__WXGTK__)
      // Workaround for:
      //
      //   http://bugzilla.audacityteam.org/show_bug.cgi?id=458
      //
      // This workaround should be removed when Audacity updates to wxWidgets 3.x which has a fix.
      wxRect r = p->GetRect();
      p->SetSize(wxSize(1,1));
      p->SetSize(r.GetSize());
#endif
   }
}

void AudacityProject::OnPageSetup(const CommandContext &WXUNUSED(context) )
{
   HandlePageSetup(this);
}

void AudacityProject::OnPrint(const CommandContext &WXUNUSED(context) )
{
   HandlePrint(this, GetName(), GetTracks());
}

//
// Edit Menu
//

void AudacityProject::OnUndo(const CommandContext &WXUNUSED(context) )
{
   if (!UndoAvailable()) {
      AudacityMessageBox(_("Nothing to undo"));
      return;
   }

   // can't undo while dragging
   if (mTrackPanel->IsMouseCaptured()) {
      return;
   }

   const UndoState &state = GetUndoManager()->Undo(&mViewInfo.selectedRegion);
   PopState(state);

   mTrackPanel->SetFocusedTrack(NULL);
   mTrackPanel->EnsureVisible(mTrackPanel->GetFirstSelectedTrack());

   RedrawProject();

   if (mHistoryWindow)
      mHistoryWindow->UpdateDisplay();

   if (mMixerBoard)
      // Mixer board may need to change for selection state and pan/gain
      mMixerBoard->Refresh();

   ModifyUndoMenuItems();
}

void AudacityProject::OnRedo(const CommandContext &WXUNUSED(context) )
{
   if (!RedoAvailable()) {
      AudacityMessageBox(_("Nothing to redo"));
      return;
   }
   // Can't redo whilst dragging
   if (mTrackPanel->IsMouseCaptured()) {
      return;
   }

   const UndoState &state = GetUndoManager()->Redo(&mViewInfo.selectedRegion);
   PopState(state);

   mTrackPanel->SetFocusedTrack(NULL);
   mTrackPanel->EnsureVisible(mTrackPanel->GetFirstSelectedTrack());

   RedrawProject();

   if (mHistoryWindow)
      mHistoryWindow->UpdateDisplay();

   if (mMixerBoard)
      // Mixer board may need to change for selection state and pan/gain
      mMixerBoard->Refresh();

   ModifyUndoMenuItems();
}

void AudacityProject::FinishCopy
   (const Track *n, Track *dest)
{
   if (dest) {
      dest->SetChannel(n->GetChannel());
      dest->SetLinked(n->GetLinked());
      dest->SetName(n->GetName());
   }
}

void AudacityProject::FinishCopy
   (const Track *n, Track::Holder &&dest, TrackList &list)
{
   FinishCopy( n, dest.get() );
   if (dest)
      list.Add(std::move(dest));
}

void AudacityProject::OnCut(const CommandContext &WXUNUSED(context) )
{
   TrackListIterator iter(GetTracks());
   Track *n = iter.First();

   // This doesn't handle cutting labels, it handles
   // cutting the _text_ inside of labels, i.e. if you're
   // in the middle of editing the label text and select "Cut".

   while (n) {
      if (n->GetSelected()) {
         if (n->GetKind() == Track::Label) {
            if (((LabelTrack *)n)->CutSelectedText()) {
               mTrackPanel->Refresh(false);
               return;
            }
         }
      }
      n = iter.Next();
   }

   ClearClipboard();

   auto pNewClipboard = TrackList::Create();
   auto &newClipboard = *pNewClipboard;

   n = iter.First();
   while (n) {
      if (n->GetSelected()) {
         Track::Holder dest;
#if defined(USE_MIDI)
         if (n->GetKind() == Track::Note)
            // Since portsmf has a built-in cut operator, we use that instead
            dest = n->Cut(mViewInfo.selectedRegion.t0(),
                   mViewInfo.selectedRegion.t1());
         else
#endif
            dest = n->Copy(mViewInfo.selectedRegion.t0(),
                    mViewInfo.selectedRegion.t1());

         FinishCopy(n, std::move(dest), newClipboard);
      }
      n = iter.Next();
   }

   // Survived possibility of exceptions.  Commit changes to the clipboard now.
   newClipboard.Swap(*msClipboard);

   // Proceed to change the project.  If this throws, the project will be
   // rolled back by the top level handler.

   n = iter.First();
   while (n) {
      // We clear from selected and sync-lock selected tracks.
      if (n->GetSelected() || n->IsSyncLockSelected()) {
         switch (n->GetKind())
         {
#if defined(USE_MIDI)
            case Track::Note:
               //if NoteTrack, it was cut, so do not clear anything
            break;
#endif
            case Track::Wave:
               if (gPrefs->Read(wxT("/GUI/EnableCutLines"), (long)0)) {
                  ((WaveTrack*)n)->ClearAndAddCutLine(
                     mViewInfo.selectedRegion.t0(),
                     mViewInfo.selectedRegion.t1());
                  break;
               }

               // Fall through

            default:
               n->Clear(mViewInfo.selectedRegion.t0(),
                        mViewInfo.selectedRegion.t1());
            break;
         }
      }
      n = iter.Next();
   }

   msClipT0 = mViewInfo.selectedRegion.t0();
   msClipT1 = mViewInfo.selectedRegion.t1();
   msClipProject = this;

   mViewInfo.selectedRegion.collapseToT0();

   PushState(_("Cut to the clipboard"), _("Cut"));

   // Bug 1663
   //mRuler->ClearPlayRegion();
   mRuler->DrawOverlays( true );

   RedrawProject();

   if (mHistoryWindow)
      mHistoryWindow->UpdateDisplay();
}


void AudacityProject::OnSplitCut(const CommandContext &WXUNUSED(context) )
{
   TrackListIterator iter(GetTracks());
   Track *n = iter.First();

   ClearClipboard();

   auto pNewClipboard = TrackList::Create();
   auto &newClipboard = *pNewClipboard;

   while (n) {
      if (n->GetSelected()) {
         Track::Holder dest;
         if (n->GetKind() == Track::Wave)
         {
            dest = ((WaveTrack*)n)->SplitCut(
               mViewInfo.selectedRegion.t0(),
               mViewInfo.selectedRegion.t1());
         }
         else
         {
            dest = n->Copy(mViewInfo.selectedRegion.t0(),
                    mViewInfo.selectedRegion.t1());
            n->Silence(mViewInfo.selectedRegion.t0(),
                       mViewInfo.selectedRegion.t1());
         }
         if (dest)
            FinishCopy(n, std::move(dest), newClipboard);
      }
      n = iter.Next();
   }

   // Survived possibility of exceptions.  Commit changes to the clipboard now.
   newClipboard.Swap(*msClipboard);

   msClipT0 = mViewInfo.selectedRegion.t0();
   msClipT1 = mViewInfo.selectedRegion.t1();
   msClipProject = this;

   PushState(_("Split-cut to the clipboard"), _("Split Cut"));

   RedrawProject();

   if (mHistoryWindow)
      mHistoryWindow->UpdateDisplay();
}


void AudacityProject::OnCopy(const CommandContext &WXUNUSED(context) )
{

   TrackListIterator iter(GetTracks());

   Track *n = iter.First();

   while (n) {
      if (n->GetSelected()) {
         if (n->GetKind() == Track::Label) {
            if (((LabelTrack *)n)->CopySelectedText()) {
               //mTrackPanel->Refresh(false);
               return;
            }
         }
      }
      n = iter.Next();
   }

   ClearClipboard();

   auto pNewClipboard = TrackList::Create();
   auto &newClipboard = *pNewClipboard;

   n = iter.First();
   while (n) {
      if (n->GetSelected()) {
         auto dest = n->Copy(mViewInfo.selectedRegion.t0(),
                 mViewInfo.selectedRegion.t1());
         FinishCopy(n, std::move(dest), newClipboard);
      }
      n = iter.Next();
   }

   // Survived possibility of exceptions.  Commit changes to the clipboard now.
   newClipboard.Swap(*msClipboard);

   msClipT0 = mViewInfo.selectedRegion.t0();
   msClipT1 = mViewInfo.selectedRegion.t1();
   msClipProject = this;

   //Make sure the menus/toolbar states get updated
   mTrackPanel->Refresh(false);

   if (mHistoryWindow)
      mHistoryWindow->UpdateDisplay();
}

void AudacityProject::OnPaste(const CommandContext &WXUNUSED(context) )
{
   // Handle text paste (into active label) first.
   if (this->HandlePasteText())
      return;

   // If nothing's selected, we just insert NEW tracks.
   if (this->HandlePasteNothingSelected())
      return;

   // Otherwise, paste into the selected tracks.
   double t0 = mViewInfo.selectedRegion.t0();
   double t1 = mViewInfo.selectedRegion.t1();

   TrackListIterator iter(GetTracks());
   TrackListConstIterator clipIter(msClipboard.get());

   Track *n = iter.First();
   const Track *c = clipIter.First();
   if (c == NULL)
      return;
   Track *ff = NULL;
   const Track *lastClipBeforeMismatch = NULL;
   const Track *mismatchedClip = NULL;
   const Track *prevClip = NULL;

   bool bAdvanceClipboard = true;
   bool bPastedSomething = false;

   while (n && c) {
      if (n->GetSelected()) {
         bAdvanceClipboard = true;
         if (mismatchedClip)
            c = mismatchedClip;
         if (c->GetKind() != n->GetKind()) {
            if (!mismatchedClip) {
               lastClipBeforeMismatch = prevClip;
               mismatchedClip = c;
            }
            bAdvanceClipboard = false;
            c = lastClipBeforeMismatch;

            // If the types still don't match...
            while (c && c->GetKind() != n->GetKind()) {
               prevClip = c;
               c = clipIter.Next();
            }
         }

         // Handle case where the first track in clipboard
         // is of different type than the first selected track
         if (!c) {
            c = mismatchedClip;
            while (n && (c->GetKind() != n->GetKind() || !n->GetSelected()))
            {
               // Must perform sync-lock adjustment before incrementing n
               if (n->IsSyncLockSelected()) {
                  auto newT1 = t0 + (msClipT1 - msClipT0);
                  if (t1 != newT1 && t1 <= n->GetEndTime()) {
                     n->SyncLockAdjust(t1, newT1);
                     bPastedSomething = true;
                  }
               }
               n = iter.Next();
            }
            if (!n)
               c = NULL;
         }

         // The last possible case for cross-type pastes: triggered when we try to
         // paste 1+ tracks from one type into 1+ tracks of another type. If
         // there's a mix of types, this shouldn't run.
         if (!c)
            // Throw, so that any previous changes to the project in this loop
            // are discarded.
            throw SimpleMessageBoxException{
               _("Pasting one type of track into another is not allowed.")
            };

         // When trying to copy from stereo to mono track, show error and exit
         // TODO: Automatically offer user to mix down to mono (unfortunately
         //       this is not easy to implement
         if (c->GetLinked() && !n->GetLinked())
            // Throw, so that any previous changes to the project in this loop
            // are discarded.
            throw SimpleMessageBoxException{
               _("Copying stereo audio into a mono track is not allowed.")
            };

         if (!ff)
            ff = n;

         Maybe<WaveTrack::Locker> locker;
         if (msClipProject != this && c->GetKind() == Track::Wave)
            // Cause duplication of block files on disk, when copy is
            // between projects
            locker.create(static_cast<const WaveTrack*>(c));

         wxASSERT( n && c );
         if (c->GetKind() == Track::Wave && n->GetKind() == Track::Wave)
         {
            bPastedSomething = true;
            ((WaveTrack*)n)->ClearAndPaste(t0, t1, (WaveTrack*)c, true, true);
         }
         else if (c->GetKind() == Track::Label &&
                  n->GetKind() == Track::Label)
         {
            ((LabelTrack *)n)->Clear(t0, t1);

            // To be (sort of) consistent with Clear behavior, we'll only shift
            // them if sync-lock is on.
            if (IsSyncLocked())
               ((LabelTrack *)n)->ShiftLabelsOnInsert(msClipT1 - msClipT0, t0);

            bPastedSomething |= ((LabelTrack *)n)->PasteOver(t0, c);
         }
         else
         {
            bPastedSomething = true;
            n->Clear(t0, t1);
            n->Paste(t0, c);
         }

         // When copying from mono to stereo track, paste the wave form
         // to both channels
         if (n->GetLinked() && !c->GetLinked())
         {
            n = iter.Next();

            if (n->GetKind() == Track::Wave) {
               bPastedSomething = true;
               ((WaveTrack *)n)->ClearAndPaste(t0, t1, c, true, true);
            }
            else
            {
               n->Clear(t0, t1);
               bPastedSomething = true;
               n->Paste(t0, c);
            }
         }

         if (bAdvanceClipboard){
            prevClip = c;
            c = clipIter.Next();
         }
      } // if (n->GetSelected())
      else if (n->IsSyncLockSelected())
      {
         auto newT1 = t0 + (msClipT1 - msClipT0);
         if (t1 != newT1 && t1 <= n->GetEndTime()) {
            n->SyncLockAdjust(t1, newT1);
            bPastedSomething = true;
         }
      }

      n = iter.Next();
   }

   // This block handles the cases where our clipboard is smaller
   // than the amount of selected destination tracks. We take the
   // last wave track, and paste that one into the remaining
   // selected tracks.
   if ( n && !c )
   {
      TrackListOfKindIterator clipWaveIter(Track::Wave, msClipboard.get());
      c = clipWaveIter.Last();

      while (n) {
         if (n->GetSelected() && n->GetKind()==Track::Wave) {
            if (c) {
               wxASSERT(c->GetKind() == Track::Wave);
               bPastedSomething = true;
               ((WaveTrack *)n)->ClearAndPaste(t0, t1, (WaveTrack *)c, true, true);
            }
            else {
               auto tmp = mTrackFactory->NewWaveTrack( ((WaveTrack*)n)->GetSampleFormat(), ((WaveTrack*)n)->GetRate());
               tmp->InsertSilence(0.0, msClipT1 - msClipT0); // MJS: Is this correct?
               tmp->Flush();

               bPastedSomething = true;
               ((WaveTrack *)n)->ClearAndPaste(t0, t1, tmp.get(), true, true);
            }
         }
         else if (n->GetKind() == Track::Label && n->GetSelected())
         {
            ((LabelTrack *)n)->Clear(t0, t1);

            // As above, only shift labels if sync-lock is on.
            if (IsSyncLocked())
               ((LabelTrack *)n)->ShiftLabelsOnInsert(msClipT1 - msClipT0, t0);
         }
         else if (n->IsSyncLockSelected())
         {
            n->SyncLockAdjust(t1, t0 + msClipT1 - msClipT0);
         }

         n = iter.Next();
      }
   }

   // TODO: What if we clicked past the end of the track?

   if (bPastedSomething)
   {
      mViewInfo.selectedRegion.setT1(t0 + msClipT1 - msClipT0);

      PushState(_("Pasted from the clipboard"), _("Paste"));

      RedrawProject();

      if (ff)
         mTrackPanel->EnsureVisible(ff);
   }
}

// Handle text paste (into active label), if any. Return true if did paste.
// (This was formerly the first part of overly-long OnPaste.)
bool AudacityProject::HandlePasteText()
{
   TrackListOfKindIterator iterLabelTrack(Track::Label, GetTracks());
   LabelTrack* pLabelTrack = (LabelTrack*)(iterLabelTrack.First());
   while (pLabelTrack)
   {
      // Does this track have an active label?
      if (pLabelTrack->IsSelected()) {

         // Yes, so try pasting into it
         if (pLabelTrack->PasteSelectedText(mViewInfo.selectedRegion.t0(),
                                            mViewInfo.selectedRegion.t1()))
         {
            PushState(_("Pasted text from the clipboard"), _("Paste"));

            // Make sure caret is in view
            int x;
            if (pLabelTrack->CalcCursorX(&x)) {
               mTrackPanel->ScrollIntoView(x);
            }

            // Redraw everyting (is that necessary???) and bail
            RedrawProject();
            return true;
         }
      }
      pLabelTrack = (LabelTrack *) iterLabelTrack.Next();
   }
   return false;
}

// Return true if nothing selected, regardless of paste result.
// If nothing was selected, create and paste into NEW tracks.
// (This was formerly the second part of overly-long OnPaste.)
bool AudacityProject::HandlePasteNothingSelected()
{
   // First check whether anything's selected.
   bool bAnySelected = false;
   TrackListIterator iterTrack(GetTracks());
   Track* pTrack = iterTrack.First();
   while (pTrack) {
      if (pTrack->GetSelected())
      {
         bAnySelected = true;
         break;
      }
      pTrack = iterTrack.Next();
   }

   if (bAnySelected)
      return false;
   else
   {
      TrackListConstIterator iterClip(msClipboard.get());
      auto pClip = iterClip.First();
      if (!pClip)
         return true; // nothing to paste

      Track* pFirstNewTrack = NULL;
      while (pClip) {
         Maybe<WaveTrack::Locker> locker;
         if ((msClipProject != this) && (pClip->GetKind() == Track::Wave))
            // Cause duplication of block files on disk, when copy is
            // between projects
            locker.create(static_cast<const WaveTrack*>(pClip));

         Track::Holder uNewTrack;
         Track *pNewTrack;
         switch (pClip->GetKind()) {
         case Track::Wave:
            {
               WaveTrack *w = (WaveTrack *)pClip;
               uNewTrack = mTrackFactory->NewWaveTrack(w->GetSampleFormat(), w->GetRate()),
               pNewTrack = uNewTrack.get();
            }
            break;

         #ifdef USE_MIDI
         case Track::Note:
            uNewTrack = mTrackFactory->NewNoteTrack(),
            pNewTrack = uNewTrack.get();
            break;
         #endif // USE_MIDI

         case Track::Label:
            uNewTrack = mTrackFactory->NewLabelTrack(),
            pNewTrack = uNewTrack.get();
            break;
         case Track::Time: {
            // Maintain uniqueness of the time track!
            pNewTrack = GetTracks()->GetTimeTrack();
            if (!pNewTrack)
               uNewTrack = mTrackFactory->NewTimeTrack(),
               pNewTrack = uNewTrack.get();
            break;
         }
         default:
            pClip = iterClip.Next();
            continue;
         }
         wxASSERT(pClip);

         pNewTrack->Paste(0.0, pClip);

         if (!pFirstNewTrack)
            pFirstNewTrack = pNewTrack;

         pNewTrack->SetSelected(true);
         if (uNewTrack)
            FinishCopy(pClip, std::move(uNewTrack), *mTracks);
         else
            FinishCopy(pClip, pNewTrack);

         pClip = iterClip.Next();
      }

      // Select some pasted samples, which is probably impossible to get right
      // with various project and track sample rates.
      // So do it at the sample rate of the project
      AudacityProject *p = GetActiveProject();
      double projRate = p->GetRate();
      double quantT0 = QUANTIZED_TIME(msClipT0, projRate);
      double quantT1 = QUANTIZED_TIME(msClipT1, projRate);
      mViewInfo.selectedRegion.setTimes(
         0.0,   // anywhere else and this should be
                // half a sample earlier
         quantT1 - quantT0);

      PushState(_("Pasted from the clipboard"), _("Paste"));

      RedrawProject();

      if (pFirstNewTrack)
         mTrackPanel->EnsureVisible(pFirstNewTrack);

      return true;
   }
}


// Creates a NEW label in each selected label track with text from the system
// clipboard
void AudacityProject::OnPasteNewLabel(const CommandContext &WXUNUSED(context) )
{
   bool bPastedSomething = false;

   SelectedTrackListOfKindIterator iter(Track::Label, GetTracks());
   Track *t = iter.First();
   if (!t)
   {
      // If there are no selected label tracks, try to choose the first label
      // track after some other selected track
      TrackListIterator iter1(GetTracks());
      for (Track *t1 = iter1.First(); t1; t1 = iter1.Next()) {
         if (t1->GetSelected()) {
            // Look for a label track
            while (0 != (t1 = iter1.Next())) {
               if (t1->GetKind() == Track::Label) {
                  t = t1;
                  break;
               }
            }
            if (t) break;
         }
      }

      // If no match found, add one
      if (!t) {
         t = mTracks->Add(GetTrackFactory()->NewLabelTrack());
      }

      // Select this track so the loop picks it up
      t->SetSelected(true);
   }

   LabelTrack *plt = NULL; // the previous track
   for (Track *t = iter.First(); t; t = iter.Next())
   {
      LabelTrack *lt = (LabelTrack *)t;

      // Unselect the last label, so we'll have just one active label when
      // we're done
      if (plt)
         plt->Unselect();

      // Add a NEW label, paste into it
      // Paul L:  copy whatever defines the selected region, not just times
      lt->AddLabel(mViewInfo.selectedRegion);
      if (lt->PasteSelectedText(mViewInfo.selectedRegion.t0(),
                                mViewInfo.selectedRegion.t1()))
         bPastedSomething = true;

      // Set previous track
      plt = lt;
   }

   // plt should point to the last label track pasted to -- ensure it's visible
   // and set focus
   if (plt) {
      mTrackPanel->EnsureVisible(plt);
      mTrackPanel->SetFocus();
   }

   if (bPastedSomething) {
      PushState(_("Pasted from the clipboard"), _("Paste Text to New Label"));

      // Is this necessary? (carried over from former logic in OnPaste())
      RedrawProject();
   }
}

void AudacityProject::OnPasteOver(const CommandContext &context) // not currently in use it appears
{
   if((msClipT1 - msClipT0) > 0.0)
   {
      mViewInfo.selectedRegion.setT1(
         mViewInfo.selectedRegion.t0() + (msClipT1 - msClipT0));
         // MJS: pointless, given what we do in OnPaste?
   }
   OnPaste(context);

   return;
}

void AudacityProject::OnTrim(const CommandContext &WXUNUSED(context) )
{
   if (mViewInfo.selectedRegion.isPoint())
      return;

   TrackListIterator iter(GetTracks());
   Track *n = iter.First();

   while (n) {
      if (n->GetSelected()) {
         switch (n->GetKind())
         {
#if defined(USE_MIDI)
            case Track::Note:
               ((NoteTrack*)n)->Trim(mViewInfo.selectedRegion.t0(),
                                     mViewInfo.selectedRegion.t1());
            break;
#endif

            case Track::Wave:
               //Delete the section before the left selector
               ((WaveTrack*)n)->Trim(mViewInfo.selectedRegion.t0(),
                                     mViewInfo.selectedRegion.t1());
            break;

            default:
            break;
         }
      }
      n = iter.Next();
   }

   PushState(wxString::Format(_("Trim selected audio tracks from %.2f seconds to %.2f seconds"),
       mViewInfo.selectedRegion.t0(), mViewInfo.selectedRegion.t1()),
       _("Trim Audio"));

   RedrawProject();
}

void AudacityProject::OnDelete(const CommandContext &WXUNUSED(context) )
{
   Clear();
}

void AudacityProject::OnSplitDelete(const CommandContext &WXUNUSED(context) )
{
   TrackListIterator iter(GetTracks());

   Track *n = iter.First();

   while (n) {
      if (n->GetSelected()) {
         if (n->GetKind() == Track::Wave)
         {
            ((WaveTrack*)n)->SplitDelete(mViewInfo.selectedRegion.t0(),
                                         mViewInfo.selectedRegion.t1());
         }
         else {
            n->Silence(mViewInfo.selectedRegion.t0(),
                       mViewInfo.selectedRegion.t1());
         }
      }
      n = iter.Next();
   }

   PushState(wxString::Format(_("Split-deleted %.2f seconds at t=%.2f"),
                              mViewInfo.selectedRegion.duration(),
                              mViewInfo.selectedRegion.t0()),
             _("Split Delete"));

   RedrawProject();
}

void AudacityProject::OnDisjoin(const CommandContext &WXUNUSED(context) )
{
   TrackListIterator iter(GetTracks());

   Track *n = iter.First();

   while (n) {
      if (n->GetSelected()) {
         if (n->GetKind() == Track::Wave)
         {
            ((WaveTrack*)n)->Disjoin(mViewInfo.selectedRegion.t0(),
                                     mViewInfo.selectedRegion.t1());
         }
      }
      n = iter.Next();
   }

   PushState(wxString::Format(_("Detached %.2f seconds at t=%.2f"),
                              mViewInfo.selectedRegion.duration(),
                              mViewInfo.selectedRegion.t0()),
             _("Detach"));

   RedrawProject();
}

void AudacityProject::OnJoin(const CommandContext &WXUNUSED(context) )
{
   TrackListIterator iter(GetTracks());

   Track *n = iter.First();

   while (n) {
      if (n->GetSelected()) {
         if (n->GetKind() == Track::Wave)
         {
            ((WaveTrack*)n)->Join(mViewInfo.selectedRegion.t0(),
                                  mViewInfo.selectedRegion.t1());
         }
      }
      n = iter.Next();
   }

   PushState(wxString::Format(_("Joined %.2f seconds at t=%.2f"),
                              mViewInfo.selectedRegion.duration(),
                              mViewInfo.selectedRegion.t0()),
             _("Join"));

   RedrawProject();
}

void AudacityProject::OnSilence(const CommandContext &WXUNUSED(context) )
{
   TrackListIterator iter(GetTracks());

   for (Track *n = iter.First(); n; n = iter.Next())
      if (n->GetSelected() && (nullptr != dynamic_cast<AudioTrack *>(n)))
         n->Silence(mViewInfo.selectedRegion.t0(), mViewInfo.selectedRegion.t1());

   PushState(wxString::
             Format(_("Silenced selected tracks for %.2f seconds at %.2f"),
                    mViewInfo.selectedRegion.duration(),
                    mViewInfo.selectedRegion.t0()),
             _("Silence"));

   mTrackPanel->Refresh(false);
}

void AudacityProject::OnDuplicate(const CommandContext &WXUNUSED(context) )
{
   TrackListIterator iter(GetTracks());

   Track *l = iter.Last();
   Track *n = iter.First();

   while (n) {
      if (n->GetSelected()) {
         // Make copies not for clipboard but for direct addition to the project
         auto dest = n->Copy(mViewInfo.selectedRegion.t0(),
                 mViewInfo.selectedRegion.t1(), false);
         dest->Init(*n);
         dest->SetOffset(wxMax(mViewInfo.selectedRegion.t0(), n->GetOffset()));
         mTracks->Add(std::move(dest));
      }

      if (n == l) {
         break;
      }

      n = iter.Next();
   }

   PushState(_("Duplicated"), _("Duplicate"));

   RedrawProject();
}

void AudacityProject::OnCutLabels(const CommandContext &WXUNUSED(context) )
{
  if( mViewInfo.selectedRegion.isPoint() )
     return;

  // Because of grouping the copy may need to operate on different tracks than
  // the clear, so we do these actions separately.
  EditClipboardByLabel( &WaveTrack::CopyNonconst );

  if( gPrefs->Read( wxT( "/GUI/EnableCutLines" ), ( long )0 ) )
     EditByLabel( &WaveTrack::ClearAndAddCutLine, true );
  else
     EditByLabel( &WaveTrack::Clear, true );

  msClipProject = this;

  mViewInfo.selectedRegion.collapseToT0();

  PushState(
   /* i18n-hint: (verb) past tense.  Audacity has just cut the labeled audio regions.*/
     _( "Cut labeled audio regions to clipboard" ),
  /* i18n-hint: (verb)*/
     _( "Cut Labeled Audio" ) );

  RedrawProject();
}

void AudacityProject::OnSplitCutLabels(const CommandContext &WXUNUSED(context) )
{
  if( mViewInfo.selectedRegion.isPoint() )
     return;

  EditClipboardByLabel( &WaveTrack::SplitCut );

  msClipProject = this;

  PushState(
   /* i18n-hint: (verb) Audacity has just split cut the labeled audio regions*/
     _( "Split Cut labeled audio regions to clipboard" ),
  /* i18n-hint: (verb) Do a special kind of cut on the labels*/
        _( "Split Cut Labeled Audio" ) );

  RedrawProject();
}

void AudacityProject::OnCopyLabels(const CommandContext &WXUNUSED(context) )
{
  if( mViewInfo.selectedRegion.isPoint() )
     return;

  EditClipboardByLabel( &WaveTrack::CopyNonconst );

  msClipProject = this;

  PushState( _( "Copied labeled audio regions to clipboard" ),
  /* i18n-hint: (verb)*/
     _( "Copy Labeled Audio" ) );

  mTrackPanel->Refresh( false );
}

void AudacityProject::OnDeleteLabels(const CommandContext &WXUNUSED(context) )
{
  if( mViewInfo.selectedRegion.isPoint() )
     return;

  EditByLabel( &WaveTrack::Clear, true );

  mViewInfo.selectedRegion.collapseToT0();

  PushState(
   /* i18n-hint: (verb) Audacity has just deleted the labeled audio regions*/
     _( "Deleted labeled audio regions" ),
  /* i18n-hint: (verb)*/
     _( "Delete Labeled Audio" ) );

  RedrawProject();
}

void AudacityProject::OnSplitDeleteLabels(const CommandContext &WXUNUSED(context) )
{
  if( mViewInfo.selectedRegion.isPoint() )
     return;

  EditByLabel( &WaveTrack::SplitDelete, false );

  PushState(
  /* i18n-hint: (verb) Audacity has just done a special kind of DELETE on the labeled audio regions */
     _( "Split Deleted labeled audio regions" ),
  /* i18n-hint: (verb) Do a special kind of DELETE on labeled audio regions*/
     _( "Split Delete Labeled Audio" ) );

  RedrawProject();
}

void AudacityProject::OnSilenceLabels(const CommandContext &WXUNUSED(context) )
{
  if( mViewInfo.selectedRegion.isPoint() )
     return;

  EditByLabel( &WaveTrack::Silence, false );

  PushState(
   /* i18n-hint: (verb)*/
     _( "Silenced labeled audio regions" ),
  /* i18n-hint: (verb)*/
     _( "Silence Labeled Audio" ) );

  mTrackPanel->Refresh( false );
}

void AudacityProject::OnSplitLabels(const CommandContext &WXUNUSED(context) )
{
  EditByLabel( &WaveTrack::Split, false );

  PushState(
   /* i18n-hint: (verb) past tense.  Audacity has just split the labeled audio (a point or a region)*/
     _( "Split labeled audio (points or regions)" ),
  /* i18n-hint: (verb)*/
     _( "Split Labeled Audio" ) );

  RedrawProject();
}

void AudacityProject::OnJoinLabels(const CommandContext &WXUNUSED(context) )
{
  if( mViewInfo.selectedRegion.isPoint() )
     return;

  EditByLabel( &WaveTrack::Join, false );

  PushState(
   /* i18n-hint: (verb) Audacity has just joined the labeled audio (points or regions)*/
     _( "Joined labeled audio (points or regions)" ),
  /* i18n-hint: (verb)*/
     _( "Join Labeled Audio" ) );

  RedrawProject();
}

void AudacityProject::OnDisjoinLabels(const CommandContext &WXUNUSED(context) )
{
  if( mViewInfo.selectedRegion.isPoint() )
     return;

  EditByLabel( &WaveTrack::Disjoin, false );

  PushState(
   /* i18n-hint: (verb) Audacity has just detached the labeled audio regions.
      This message appears in history and tells you about something
      Audacity has done.*/
   _( "Detached labeled audio regions" ),
   /* i18n-hint: (verb)*/
     _( "Detach Labeled Audio" ) );

  RedrawProject();
}

void AudacityProject::OnSplit(const CommandContext &WXUNUSED(context) )
{
   TrackListIterator iter(GetTracks());

   double sel0 = mViewInfo.selectedRegion.t0();
   double sel1 = mViewInfo.selectedRegion.t1();

   for (Track* n=iter.First(); n; n = iter.Next())
   {
      if (n->GetKind() == Track::Wave)
      {
         WaveTrack* wt = (WaveTrack*)n;
         if (wt->GetSelected())
            wt->Split( sel0, sel1 );
      }
   }

   PushState(_("Split"), _("Split"));
   mTrackPanel->Refresh(false);
#if 0
//ANSWER-ME: Do we need to keep this commented out OnSplit() code?
// This whole section no longer used...
   /*
    * Previous (pre-multiclip) implementation of "Split" command
    * This does work only when a range is selected!
    *
   TrackListIterator iter(mTracks);

   Track *n = iter.First();
   Track *dest;

   TrackList newTracks;

   while (n) {
      if (n->GetSelected()) {
         double sel0 = mViewInfo.selectedRegion.t0();
         double sel1 = mViewInfo.selectedRegion.t1();

         dest = n->Copy(sel0, sel1);
         dest->Init(*n);
         dest->SetOffset(wxMax(sel0, n->GetOffset()));

         if (sel1 >= n->GetEndTime())
            n->Clear(sel0, sel1);
         else if (sel0 <= n->GetOffset()) {
            n->Clear(sel0, sel1);
            n->SetOffset(sel1);
         } else
            n->Silence(sel0, sel1);

         newTracks.Add(dest);
      }
      n = iter.Next();
   }

   TrackListIterator nIter(&newTracks);
   n = nIter.First();
   while (n) {
      mTracks->Add(n);
      n = nIter.Next();
   }

   PushState(_("Split"), _("Split"));

   FixScrollbars();
   mTrackPanel->Refresh(false);
   */
#endif
}

void AudacityProject::OnSplitNew(const CommandContext &WXUNUSED(context) )
{
   TrackListIterator iter(GetTracks());
   Track *l = iter.Last();

   for (Track *n = iter.First(); n; n = iter.Next()) {
      if (n->GetSelected()) {
         Track::Holder dest;
         double newt0 = 0, newt1 = 0;
         double offset = n->GetOffset();
         if (n->GetKind() == Track::Wave) {
            const auto wt = static_cast<WaveTrack*>(n);
            // Clips must be aligned to sample positions or the NEW clip will not fit in the gap where it came from
            offset = wt->LongSamplesToTime(wt->TimeToLongSamples(offset));
            newt0 = wt->LongSamplesToTime(wt->TimeToLongSamples(mViewInfo.selectedRegion.t0()));
            newt1 = wt->LongSamplesToTime(wt->TimeToLongSamples(mViewInfo.selectedRegion.t1()));
            dest = wt->SplitCut(newt0, newt1);
         }
#if 0
         // LL:  For now, just skip all non-wave tracks since the other do not
         //      yet support proper splitting.
         else {
            dest = n->Cut(mViewInfo.selectedRegion.t0(),
                   mViewInfo.selectedRegion.t1());
         }
#endif
         if (dest) {
            dest->SetOffset(wxMax(newt0, offset));
            FinishCopy(n, std::move(dest), *mTracks);
         }
      }

      if (n == l) {
         break;
      }
   }

   PushState(_("Split to new track"), _("Split New"));

   RedrawProject();
}

int AudacityProject::CountSelectedWaveTracks()
{
   TrackListIterator iter(GetTracks());

   int count =0;
   for (Track *t = iter.First(); t; t = iter.Next()) {
      if( (t->GetKind() == Track::Wave) && t->GetSelected() )
         count++;
   }
   return count;
}

int AudacityProject::CountSelectedTracks()
{
   TrackListIterator iter(GetTracks());

   int count =0;
   for (Track *t = iter.First(); t; t = iter.Next()) {
      if( t->GetSelected() )
         count++;
   }
   return count;
}

void AudacityProject::OnSelectTimeAndTracks(bool bAllTime, bool bAllTracks)
{
   if ( bAllTime )
      mViewInfo.selectedRegion.setTimes(
         mTracks->GetMinOffset(), mTracks->GetEndTime());

   if ( bAllTracks ) {
      TrackListIterator iter(GetTracks());
      for (Track *t = iter.First(); t; t = iter.Next())
         t->SetSelected(true);

      ModifyState(false);
      mTrackPanel->Refresh(false);
      if (mMixerBoard)
         mMixerBoard->Refresh(false);
   }
}

void AudacityProject::OnSelectAllTime(const CommandContext &WXUNUSED(context) )
{
   OnSelectTimeAndTracks( true, false );
}

void AudacityProject::OnSelectAllTracks(const CommandContext &WXUNUSED(context) )
{
   OnSelectTimeAndTracks( false, true );
}

void AudacityProject::OnSelectAll(const CommandContext &WXUNUSED(context) )
{
   OnSelectTimeAndTracks( true, true );
}

// This function selects all tracks if no tracks selected,
// and all time if no time selected.
// There is an argument for making it just count wave tracks,
// However you could then not select a label and cut it,
// without this function selecting all tracks.
void AudacityProject::OnSelectSomething(const CommandContext &WXUNUSED(context) )
{
   bool bTime = mViewInfo.selectedRegion.isPoint();
   bool bTracks = CountSelectedTracks() == 0;

   if( bTime || bTracks )
      OnSelectTimeAndTracks(bTime,bTracks);
}

void AudacityProject::SelectNone()
{
   TrackListIterator iter(GetTracks());
   Track *t = iter.First();
   while (t) {
      t->SetSelected(false);
      t = iter.Next();
   }
   mTrackPanel->Refresh(false);
   if (mMixerBoard)
      mMixerBoard->Refresh(false);
}

void AudacityProject::OnSelectNone(const CommandContext &WXUNUSED(context) )
{
   mViewInfo.selectedRegion.collapseToT0();
   SelectNone();
   ModifyState(false);
}

#ifdef EXPERIMENTAL_SPECTRAL_EDITING
void AudacityProject::OnToggleSpectralSelection(const CommandContext &WXUNUSED(context) )
{
   SelectedRegion &region = mViewInfo.selectedRegion;
   const double f0 = region.f0();
   const double f1 = region.f1();
   const bool haveSpectralSelection =
   !(f0 == SelectedRegion::UndefinedFrequency &&
     f1 == SelectedRegion::UndefinedFrequency);
   if (haveSpectralSelection)
   {
      mLastF0 = f0;
      mLastF1 = f1;
      region.setFrequencies
      (SelectedRegion::UndefinedFrequency, SelectedRegion::UndefinedFrequency);
   }
   else
      region.setFrequencies(mLastF0, mLastF1);

   mTrackPanel->Refresh(false);
   ModifyState(false);
}

void AudacityProject::DoNextPeakFrequency(bool up)
{
   // Find the first selected wave track that is in a spectrogram view.
   const WaveTrack *pTrack {};
   SelectedTrackListOfKindIterator iter(Track::Wave, GetTracks());
   for (Track *t = iter.First(); t; t = iter.Next()) {
      WaveTrack *const wt = static_cast<WaveTrack*>(t);
      const int display = wt->GetDisplay();
      if (display == WaveTrack::Spectrum) {
         pTrack = wt;
         break;
      }
   }

   if (pTrack) {
      SpectrumAnalyst analyst;
      SelectHandle::SnapCenterOnce(analyst, mViewInfo, pTrack, up);
      mTrackPanel->Refresh(false);
      ModifyState(false);
   }
}

void AudacityProject::OnNextHigherPeakFrequency(const CommandContext &WXUNUSED(context) )
{
   DoNextPeakFrequency(true);
}


void AudacityProject::OnNextLowerPeakFrequency(const CommandContext &WXUNUSED(context) )
{
   DoNextPeakFrequency(false);
}
#endif

void AudacityProject::OnSelectCursorEnd(const CommandContext &WXUNUSED(context) )
{
   double kWayOverToLeft = -1000000.0;
   double maxEndOffset = kWayOverToLeft;

   TrackListIterator iter(GetTracks());
   Track *t = iter.First();

   while (t) {
      if (t->GetSelected()) {
         if (t->GetEndTime() > maxEndOffset)
            maxEndOffset = t->GetEndTime();
      }

      t = iter.Next();
   }

   if( maxEndOffset <= (kWayOverToLeft +1))
      return;

   mViewInfo.selectedRegion.setT1(maxEndOffset);

   ModifyState(false);

   mTrackPanel->Refresh(false);
}

void AudacityProject::OnSelectStartCursor(const CommandContext &WXUNUSED(context) )
{
   double kWayOverToRight = 1000000.0;
   double minOffset = kWayOverToRight;

   TrackListIterator iter(GetTracks());
   Track *t = iter.First();

   while (t) {
      if (t->GetSelected()) {
         if (t->GetStartTime() < minOffset)
            minOffset = t->GetStartTime();
      }

      t = iter.Next();
   }

   if( minOffset >= (kWayOverToRight -1 ))
      return;

   mViewInfo.selectedRegion.setT0(minOffset);

   ModifyState(false);

   mTrackPanel->Refresh(false);
}

void AudacityProject::OnSelectTrackStartToEnd(const CommandContext &WXUNUSED(context) )
{
   double kWayOverToLeft = -1000000.0;
   double maxEndOffset = kWayOverToLeft;
   double kWayOverToRight = 1000000.0;
   double minOffset = kWayOverToRight;

   TrackListIterator iter(GetTracks());
   Track *t = iter.First();

   while (t) {
      if (t->GetSelected()) {
         if (t->GetEndTime() > maxEndOffset)
            maxEndOffset = t->GetEndTime();
         if (t->GetStartTime() < minOffset)
            minOffset = t->GetStartTime();
      }

      t = iter.Next();
   }

   if( maxEndOffset <= (kWayOverToLeft +1))
      return;
   if( minOffset >= (kWayOverToRight -1 ))
      return;

   mViewInfo.selectedRegion.setTimes( minOffset, maxEndOffset );
   ModifyState(false);

   mTrackPanel->Refresh(false);
}


void AudacityProject::OnSelectPrevClipBoundaryToCursor(const CommandContext &WXUNUSED(context) )
{
   OnSelectClipBoundary(false);
}

void AudacityProject::OnSelectCursorToNextClipBoundary(const CommandContext &WXUNUSED(context) )
{
   OnSelectClipBoundary(true);
}

void AudacityProject::OnSelectClipBoundary(bool next)
{
   std::vector<FoundClipBoundary> results;
   FindClipBoundaries(next ? mViewInfo.selectedRegion.t1() :
      mViewInfo.selectedRegion.t0(), next, results);

   if (results.size() > 0) {
      // note that if there is more than one result, each has the same time value.
      if (next)
         mViewInfo.selectedRegion.setT1(results[0].time);
      else
         mViewInfo.selectedRegion.setT0(results[0].time);

      ModifyState(false);
      mTrackPanel->Refresh(false);

      wxString message = ClipBoundaryMessage(results);
      mTrackPanel->MessageForScreenReader(message);
   }
}

AudacityProject::FoundClip AudacityProject::FindNextClip(const WaveTrack* wt, double t0, double t1)
{
   AudacityProject::FoundClip result{};
   result.waveTrack = wt;
   const auto clips = wt->SortedClipArray();

   t0 = AdjustForFindingStartTimes(clips, t0);

   auto p = std::find_if(clips.begin(), clips.end(), [&] (const WaveClip* const& clip) {
      return clip->GetStartTime() == t0; });
   if (p != clips.end() && (*p)->GetEndTime() > t1) {
      result.found = true;
      result.startTime = (*p)->GetStartTime();
      result.endTime = (*p)->GetEndTime();
      result.index = std::distance(clips.begin(), p);
   }
   else {
      auto p = std::find_if(clips.begin(), clips.end(), [&] (const WaveClip* const& clip) {
         return clip->GetStartTime() > t0; });
      if (p != clips.end()) {
         result.found = true;
         result.startTime = (*p)->GetStartTime();
         result.endTime = (*p)->GetEndTime();
         result.index = std::distance(clips.begin(), p);
      }
   }

   return result;
}

AudacityProject::FoundClip AudacityProject::FindPrevClip(const WaveTrack* wt, double t0, double t1)
{
   AudacityProject::FoundClip result{};
   result.waveTrack = wt;
   const auto clips = wt->SortedClipArray();

   t0 = AdjustForFindingStartTimes(clips, t0);

   auto p = std::find_if(clips.begin(), clips.end(), [&] (const WaveClip* const& clip) {
      return clip->GetStartTime() == t0; });
   if (p != clips.end() && (*p)->GetEndTime() < t1) {
      result.found = true;
      result.startTime = (*p)->GetStartTime();
      result.endTime = (*p)->GetEndTime();
      result.index = std::distance(clips.begin(), p);
   }
   else {
      auto p = std::find_if(clips.rbegin(), clips.rend(), [&] (const WaveClip* const& clip) {
         return clip->GetStartTime() < t0; });
      if (p != clips.rend()) {
         result.found = true;
         result.startTime = (*p)->GetStartTime();
         result.endTime = (*p)->GetEndTime();
         result.index = static_cast<int>(clips.size()) - 1 - std::distance(clips.rbegin(), p);
      }
   }

   return result;
}

int AudacityProject::FindClips(double t0, double t1, bool next, std::vector<FoundClip>& finalResults)
{
   const TrackList* tracks = GetTracks();
   finalResults.clear();

   bool anyWaveTracksSelected =
      tracks->end() != std::find_if(tracks->begin(), tracks->end(),
         [] (const Track * t) {
            return t->GetSelected() && t->GetKind() == Track::Wave; });

   // first search the tracks individually

   TrackListIterator iter(GetTracks());
   Track* track = iter.First();
   std::vector<FoundClip> results;

   int nTracksSearched = 0;
   int trackNum = 1;
   while (track) {
      if (track->GetKind() == Track::Wave && (!anyWaveTracksSelected || track->GetSelected())) {
         auto waveTrack = static_cast<const WaveTrack*>(track);
         bool stereoAndDiff = waveTrack->GetLinked() && !ChannelsHaveSameClipBoundaries(waveTrack);

         auto result = next ? FindNextClip(waveTrack, t0, t1) :
            FindPrevClip(waveTrack, t0, t1);
         if (result.found) {
            result.trackNum = trackNum;
            result.channel = stereoAndDiff;
            results.push_back(result);
         }
         if (stereoAndDiff) {
            auto waveTrack2 = static_cast<const WaveTrack*>(track->GetLink());
            auto result = next ? FindNextClip(waveTrack2, t0, t1) :
               FindPrevClip(waveTrack2, t0, t1);
            if (result.found) {
               result.trackNum = trackNum;
               result.channel = stereoAndDiff;
               results.push_back(result);
            }
         }

         nTracksSearched++;
      }

      trackNum++;
      track = iter.Next(true);
   }


   if (results.size() > 0) {
      // if any clips were found,
      // find the clip or clips with the min/max start time
      auto compareStart = [] (const FoundClip& a, const FoundClip& b)
         { return a.startTime < b.startTime; };

      auto p = next ? std::min_element(results.begin(), results.end(), compareStart) :
         std::max_element(results.begin(), results.end(), compareStart);

      std::vector<FoundClip> resultsStartTime;
      for ( auto &r : results )
         if ( r.startTime == (*p).startTime )
            resultsStartTime.push_back( r );

      if (resultsStartTime.size() > 1) {
         // more than one clip with same start time so
         // find the clip or clips with the min/max end time
         auto compareEnd = [] (const FoundClip& a, const FoundClip& b)
            { return a.endTime < b.endTime; };

         auto p = next ? std::min_element(resultsStartTime.begin(),
            resultsStartTime.end(), compareEnd) :
            std::max_element(resultsStartTime.begin(),
            resultsStartTime.end(), compareEnd);

         for ( auto &r : resultsStartTime )
            if ( r.endTime == (*p).endTime )
               finalResults.push_back( r );
      }
      else {
         finalResults = resultsStartTime;
      }
   }

   return nTracksSearched;       // can be used for screen reader messages if required
}

// Whether the two channels of a stereo track have the same clips
bool AudacityProject::ChannelsHaveSameClipBoundaries(const WaveTrack* wt)
{
   bool sameClips = false;

   if (wt->GetLinked() && wt->GetLink()) {
      auto& left = wt->GetClips();
      auto& right = static_cast<const WaveTrack*>(wt->GetLink())->GetClips();
      if (left.size() == right.size()) {
         sameClips = true;
         for (unsigned int i = 0; i < left.size(); i++) {
            if (left[i]->GetStartTime() != right[i]->GetStartTime() ||
               left[i]->GetEndTime() != right[i]->GetEndTime()) {
               sameClips = false;
               break;
            }
         }
      }
   }

   return sameClips;
}

void AudacityProject::OnSelectPrevClip(const CommandContext &WXUNUSED(context) )
{
   OnSelectClip(false);
}

void AudacityProject::OnSelectNextClip(const CommandContext &WXUNUSED(context) )
{
   OnSelectClip(true);
}

void AudacityProject::OnSelectClip(bool next)
{
   std::vector<FoundClip> results;
   FindClips(mViewInfo.selectedRegion.t0(),
      mViewInfo.selectedRegion.t1(), next, results);

   if (results.size() > 0) {
      // note that if there is more than one result, each has the same start
      // and end time
      double t0 = results[0].startTime;
      double t1 = results[0].endTime;
      mViewInfo.selectedRegion.setTimes(t0, t1);
      ModifyState(false);
      mTrackPanel->ScrollIntoView(mViewInfo.selectedRegion.t0());
      mTrackPanel->Refresh(false);

      // create and send message to screen reader
      wxString message;
      for (auto& result : results) {
         auto longName = result.ComposeTrackName();
         auto nClips = result.waveTrack->GetNumClips();
            /* i18n-hint: in the string after this one,
               first number identifies one of a sequence of clips,
               last number counts the clips,
               string names a track */
         _("dummyStringOnSelectClip");
         auto format = wxPLURAL(
            "%d of %d clip %s",
            "%d of %d clips %s",
            nClips
         );
         auto str = wxString::Format( format, result.index + 1, nClips, longName );

         if (message.empty())
            message = str;
         else
            message = wxString::Format(_("%s, %s"), message, str);
      }
      mTrackPanel->MessageForScreenReader(message);
   }
}

void AudacityProject::OnSelectCursorStoredCursor(const CommandContext &WXUNUSED(context) )
{
   if (mCursorPositionHasBeenStored) {
      double cursorPositionCurrent = IsAudioActive() ? gAudioIO->GetStreamTime() : mViewInfo.selectedRegion.t0();
      mViewInfo.selectedRegion.setTimes(std::min(cursorPositionCurrent, mCursorPositionStored),
         std::max(cursorPositionCurrent, mCursorPositionStored));

      ModifyState(false);
      mTrackPanel->Refresh(false);
   }
}

void AudacityProject::OnSelectSyncLockSel(const CommandContext &WXUNUSED(context) )
{
   bool selected = false;
   TrackListIterator iter(GetTracks());
   for (Track *t = iter.First(); t; t = iter.Next())
   {
      if (t->IsSyncLockSelected()) {
         t->SetSelected(true);
         selected = true;
      }
   }

   if (selected)
      ModifyState(false);

   mTrackPanel->Refresh(false);
   if (mMixerBoard)
      mMixerBoard->Refresh(false);
}

//
// View Menu
//

void AudacityProject::OnZoomIn(const CommandContext &WXUNUSED(context) )
{
   ZoomInByFactor( 2.0 );
}

double AudacityProject::GetScreenEndTime() const
{
   return mTrackPanel->GetScreenEndTime();
}

void AudacityProject::ZoomInByFactor( double ZoomFactor )
{
   // LLL: Handling positioning differently when audio is
   // actively playing.  Don't do this if paused.
   if ((gAudioIO->IsStreamActive(GetAudioIOToken()) != 0) && !gAudioIO->IsPaused()){
      ZoomBy(ZoomFactor);
      mTrackPanel->ScrollIntoView(gAudioIO->GetStreamTime());
      mTrackPanel->Refresh(false);
      return;
   }

   // DMM: Here's my attempt to get logical zooming behavior
   // when there's a selection that's currently at least
   // partially on-screen

   const double endTime = GetScreenEndTime();
   const double duration = endTime - mViewInfo.h;

   bool selectionIsOnscreen =
      (mViewInfo.selectedRegion.t0() < endTime) &&
      (mViewInfo.selectedRegion.t1() >= mViewInfo.h);

   bool selectionFillsScreen =
      (mViewInfo.selectedRegion.t0() < mViewInfo.h) &&
      (mViewInfo.selectedRegion.t1() > endTime);

   if (selectionIsOnscreen && !selectionFillsScreen) {
      // Start with the center of the selection
      double selCenter = (mViewInfo.selectedRegion.t0() +
                          mViewInfo.selectedRegion.t1()) / 2;

      // If the selection center is off-screen, pick the
      // center of the part that is on-screen.
      if (selCenter < mViewInfo.h)
         selCenter = mViewInfo.h +
                     (mViewInfo.selectedRegion.t1() - mViewInfo.h) / 2;
      if (selCenter > endTime)
         selCenter = endTime -
            (endTime - mViewInfo.selectedRegion.t0()) / 2;

      // Zoom in
      ZoomBy(ZoomFactor);
      const double newDuration = GetScreenEndTime() - mViewInfo.h;

      // Recenter on selCenter
      TP_ScrollWindow(selCenter - newDuration / 2);
      return;
   }


   double origLeft = mViewInfo.h;
   double origWidth = duration;
   ZoomBy(ZoomFactor);

   const double newDuration = GetScreenEndTime() - mViewInfo.h;
   double newh = origLeft + (origWidth - newDuration) / 2;

   // MM: Commented this out because it was confusing users
   /*
   // make sure that the *right-hand* end of the selection is
   // no further *left* than 1/3 of the way across the screen
   if (mViewInfo.selectedRegion.t1() < newh + mViewInfo.screen / 3)
      newh = mViewInfo.selectedRegion.t1() - mViewInfo.screen / 3;

   // make sure that the *left-hand* end of the selection is
   // no further *right* than 2/3 of the way across the screen
   if (mViewInfo.selectedRegion.t0() > newh + mViewInfo.screen * 2 / 3)
      newh = mViewInfo.selectedRegion.t0() - mViewInfo.screen * 2 / 3;
   */

   TP_ScrollWindow(newh);
}

void AudacityProject::OnZoomOut(const CommandContext &WXUNUSED(context) )
{
   ZoomOutByFactor( 1 /2.0 );
}


void AudacityProject::ZoomOutByFactor( double ZoomFactor )
{
   //Zoom() may change these, so record original values:
   const double origLeft = mViewInfo.h;
   const double origWidth = GetScreenEndTime() - origLeft;

   ZoomBy(ZoomFactor);
   const double newWidth = GetScreenEndTime() - mViewInfo.h;

   const double newh = origLeft + (origWidth - newWidth) / 2;
   // newh = (newh > 0) ? newh : 0;
   TP_ScrollWindow(newh);

}
void AudacityProject::OnZoomToggle(const CommandContext &WXUNUSED(context) )
{
//   const double origLeft = mViewInfo.h;
//   const double origWidth = GetScreenEndTime() - origLeft;

   // Choose the zoom that is most different to the current zoom.
   double Zoom1 = GetZoomOfPreset( TracksPrefs::Zoom1Choice() );
   double Zoom2 = GetZoomOfPreset( TracksPrefs::Zoom2Choice() );
   double Z = mViewInfo.GetZoom();// Current Zoom.
   double ChosenZoom = abs(log(Zoom1 / Z)) > abs(log( Z / Zoom2)) ? Zoom1:Zoom2;

   Zoom(ChosenZoom);
   mTrackPanel->Refresh(false);
//   const double newWidth = GetScreenEndTime() - mViewInfo.h;
//   const double newh = origLeft + (origWidth - newWidth) / 2;
//   TP_ScrollWindow(newh);
}


void AudacityProject::OnZoomNormal(const CommandContext &WXUNUSED(context) )
{
   Zoom(ZoomInfo::GetDefaultZoom());
   mTrackPanel->Refresh(false);
}

void AudacityProject::OnZoomFit(const CommandContext &WXUNUSED(context) )
{
   const double start = mViewInfo.bScrollBeyondZero
      ? std::min(mTracks->GetStartTime(), 0.0)
      : 0;

   Zoom( GetZoomOfToFit() );
   TP_ScrollWindow(start);
}

void AudacityProject::DoZoomFitV()
{
   int height, count;

   mTrackPanel->GetTracksUsableArea(NULL, &height);

   height -= 28;

   count = 0;
   TrackListIterator iter(GetTracks());
   Track *t = iter.First();
   while (t) {
      if ((nullptr != dynamic_cast<AudioTrack*>(t)) &&
          !t->GetMinimized())
         count++;
      else
         height -= t->GetHeight();

      t = iter.Next();
   }

   if (count == 0)
      return;

   height = height / count;
   height = std::max( (int)TrackInfo::MinimumTrackHeight(), height );

   TrackListIterator iter2(GetTracks());
   t = iter2.First();
   while (t) {
      if ((nullptr != dynamic_cast<AudioTrack*>(t)) &&
          !t->GetMinimized())
         t->SetHeight(height);
      t = iter2.Next();
   }
}

void AudacityProject::OnZoomFitV(const CommandContext &WXUNUSED(context) )
{
   this->DoZoomFitV();

   mVsbar->SetThumbPosition(0);
   RedrawProject();
   ModifyState(true);
}

void AudacityProject::OnZoomSel(const CommandContext &WXUNUSED(context) )
{
   Zoom( GetZoomOfSelection() );
   TP_ScrollWindow(mViewInfo.selectedRegion.t0());
}

void AudacityProject::OnGoSelStart(const CommandContext &WXUNUSED(context) )
{
   if (mViewInfo.selectedRegion.isPoint())
      return;

   TP_ScrollWindow(mViewInfo.selectedRegion.t0() - ((GetScreenEndTime() - mViewInfo.h) / 2));
}

void AudacityProject::OnGoSelEnd(const CommandContext &WXUNUSED(context) )
{
   if (mViewInfo.selectedRegion.isPoint())
      return;

   TP_ScrollWindow(mViewInfo.selectedRegion.t1() - ((GetScreenEndTime() - mViewInfo.h) / 2));
}

void AudacityProject::OnShowClipping(const CommandContext &WXUNUSED(context) )
{
   bool checked = !gPrefs->Read(wxT("/GUI/ShowClipping"), 0L);
   gPrefs->Write(wxT("/GUI/ShowClipping"), checked);
   gPrefs->Flush();
   mCommandManager.Check(wxT("ShowClipping"), checked);
   mTrackPanel->UpdatePrefs();
   mTrackPanel->Refresh(false);
}

void AudacityProject::OnShowExtraMenus(const CommandContext &WXUNUSED(context) )
{
   bool checked = !gPrefs->Read(wxT("/GUI/ShowExtraMenus"), 0L);
   gPrefs->Write(wxT("/GUI/ShowExtraMenus"), checked);
   gPrefs->Flush();
   mCommandManager.Check(wxT("ShowExtraMenus"), checked);
   RebuildAllMenuBars();
}

void AudacityProject::OnApplyMacroDirectly(const CommandContext &context )
{
   //wxLogDebug( "Macro was: %s", context.parameter);
   ApplyMacroDialog dlg(this);
   wxString Name = context.parameter;

// We used numbers previously, but macros could get renumbered, making
// macros containing macros unpredictable.
#ifdef MACROS_BY_NUMBERS
   long item=0;
   // Take last three letters (of e.g. Macro007) and convert to a number.
   Name.Mid( Name.Length() - 3 ).ToLong( &item, 10 );
   dlg.ApplyMacroToProject( item, false );
#else
   dlg.ApplyMacroToProject( Name, false );
#endif
   ModifyUndoMenuItems();
}

void AudacityProject::OnApplyMacrosPalette(const CommandContext &WXUNUSED(context) )
{
   const bool bExpanded = false;
   if (!mMacrosWindow)
      mMacrosWindow = safenew MacrosWindow(this, bExpanded);
   mMacrosWindow->Show();
   mMacrosWindow->Raise();
   mMacrosWindow->UpdateDisplay( bExpanded);
}

void AudacityProject::OnManageMacros(const CommandContext &WXUNUSED(context) )
{
   const bool bExpanded = true;
   if (!mMacrosWindow)
      mMacrosWindow = safenew MacrosWindow(this, bExpanded);
   mMacrosWindow->Show();
   mMacrosWindow->Raise();
   mMacrosWindow->UpdateDisplay( bExpanded);
}

void AudacityProject::OnHistory(const CommandContext &WXUNUSED(context) )
{
   if (!mHistoryWindow)
      mHistoryWindow = safenew HistoryWindow(this, GetUndoManager());
   mHistoryWindow->Show();
   mHistoryWindow->Raise();
   mHistoryWindow->UpdateDisplay();
}
void AudacityProject::OnKaraoke(const CommandContext &WXUNUSED(context) )
{
   if (!mLyricsWindow)
      mLyricsWindow = safenew LyricsWindow(this);
   mLyricsWindow->Show();
   UpdateLyrics();
   mLyricsWindow->Raise();
}

void AudacityProject::OnMixerBoard(const CommandContext &WXUNUSED(context) )
{
   if (!mMixerBoardFrame)
   {
      mMixerBoardFrame = safenew MixerBoardFrame(this);
      mMixerBoard = mMixerBoardFrame->mMixerBoard;
   }
   mMixerBoardFrame->Show();
   mMixerBoardFrame->Raise();
   mMixerBoardFrame->SetFocus();
}

void AudacityProject::OnPlotSpectrum(const CommandContext &WXUNUSED(context) )
{
   if (!mFreqWindow) {
      wxPoint where;

      where.x = 150;
      where.y = 150;

      mFreqWindow.reset( safenew FreqWindow(
         this, -1, _("Frequency Analysis"), where ) );
   }

   if( ScreenshotCommand::MayCapture( mFreqWindow.get() ) )
      return;
   mFreqWindow->Show(true);
   mFreqWindow->Raise();
   mFreqWindow->SetFocus();
}

void AudacityProject::OnContrast(const CommandContext &WXUNUSED(context) )
{
   // All of this goes away when the Contrast Dialog is converted to a module
   if(!mContrastDialog)
   {
      wxPoint where;
      where.x = 150;
      where.y = 150;

      mContrastDialog.reset( safenew ContrastDialog(
         this, -1, _("Contrast Analysis (WCAG 2 compliance)"), where ) );
   }

   mContrastDialog->CentreOnParent();
   if( ScreenshotCommand::MayCapture( mContrastDialog.get() ) )
      return;
   mContrastDialog->Show();
}


void AudacityProject::OnShowTransportToolBar(const CommandContext &WXUNUSED(context) )
{
   mToolManager->ShowHide(TransportBarID);
   ModifyToolbarMenus();
}

void AudacityProject::OnShowDeviceToolBar(const CommandContext &WXUNUSED(context) )
{
   mToolManager->ShowHide( DeviceBarID );
   ModifyToolbarMenus();
}

void AudacityProject::OnShowEditToolBar(const CommandContext &WXUNUSED(context) )
{
   mToolManager->ShowHide( EditBarID );
   ModifyToolbarMenus();
}

void AudacityProject::OnShowMeterToolBar(const CommandContext &WXUNUSED(context) )
{
   if( !mToolManager->IsVisible( MeterBarID ) )
   {
      mToolManager->Expose( PlayMeterBarID, false );
      mToolManager->Expose( RecordMeterBarID, false );
   }
   mToolManager->ShowHide( MeterBarID );
   ModifyToolbarMenus();
}

void AudacityProject::OnShowRecordMeterToolBar(const CommandContext &WXUNUSED(context) )
{
   if( !mToolManager->IsVisible( RecordMeterBarID ) )
   {
      mToolManager->Expose( MeterBarID, false );
   }
   mToolManager->ShowHide( RecordMeterBarID );
   ModifyToolbarMenus();
}

void AudacityProject::OnShowPlayMeterToolBar(const CommandContext &WXUNUSED(context) )
{
   if( !mToolManager->IsVisible( PlayMeterBarID ) )
   {
      mToolManager->Expose( MeterBarID, false );
   }
   mToolManager->ShowHide( PlayMeterBarID );
   ModifyToolbarMenus();
}

void AudacityProject::OnShowMixerToolBar(const CommandContext &WXUNUSED(context) )
{
   mToolManager->ShowHide( MixerBarID );
   ModifyToolbarMenus();
}

void AudacityProject::OnShowScrubbingToolBar(const CommandContext &WXUNUSED(context) )
{
   mToolManager->ShowHide( ScrubbingBarID );
   ModifyToolbarMenus();
}

void AudacityProject::OnShowSelectionToolBar(const CommandContext &WXUNUSED(context) )
{
   mToolManager->ShowHide( SelectionBarID );
   ModifyToolbarMenus();
}

void AudacityProject::OnShowTimeToolBar()
{
   mToolManager->ShowHide( TimeBarID );
   ModifyToolbarMenus();
}

#ifdef EXPERIMENTAL_SPECTRAL_EDITING
void AudacityProject::OnShowSpectralSelectionToolBar(const CommandContext &WXUNUSED(context) )
{
   mToolManager->ShowHide( SpectralSelectionBarID );
   ModifyToolbarMenus();
}
#endif

void AudacityProject::OnShowToolsToolBar(const CommandContext &WXUNUSED(context) )
{
   mToolManager->ShowHide( ToolsBarID );
   ModifyToolbarMenus();
}

void AudacityProject::OnShowTranscriptionToolBar(const CommandContext &WXUNUSED(context) )
{
   mToolManager->ShowHide( TranscriptionBarID );
   ModifyToolbarMenus();
}

void AudacityProject::OnResetToolBars(const CommandContext &WXUNUSED(context) )
{
   mToolManager->Reset();
   ModifyToolbarMenus();
}

#if defined(EXPERIMENTAL_EFFECTS_RACK)
void AudacityProject::OnShowEffectsRack(const CommandContext &WXUNUSED(context) )
{
   EffectManager::Get().ShowRack();
}
#endif

//
// Project Menu
//

void AudacityProject::OnImport(const CommandContext &WXUNUSED(context) )
{
   // An import trigger for the alias missing dialog might not be intuitive, but
   // this serves to track the file if the users zooms in and such.
   wxGetApp().SetMissingAliasedFileWarningShouldShow(true);

   wxArrayString selectedFiles = ShowOpenDialog(wxT(""));
   if (selectedFiles.GetCount() == 0) {
      gPrefs->Write(wxT("/LastOpenType"),wxT(""));
      gPrefs->Flush();
      return;
   }

   // PRL:  This affects FFmpegImportPlugin::Open which resets the preference
   // to false.  Should it also be set to true on other paths that reach
   // AudacityProject::Import ?
   gPrefs->Write(wxT("/NewImportingSession"), true);

   //sort selected files by OD status.  Load non OD first so user can edit asap.
   //first sort selectedFiles.
   selectedFiles.Sort(CompareNoCaseFileName);
   ODManager::Pauser pauser;

   auto cleanup = finally( [&] {
      gPrefs->Write(wxT("/LastOpenType"),wxT(""));

      gPrefs->Flush();

      HandleResize(); // Adjust scrollers for NEW track sizes.
   } );

   for (size_t ff = 0; ff < selectedFiles.GetCount(); ff++) {
      wxString fileName = selectedFiles[ff];

      FileNames::UpdateDefaultPath(FileNames::Operation::Open, fileName);

      Import(fileName);
   }

   ZoomAfterImport(nullptr);
}

void AudacityProject::OnImportLabels(const CommandContext &WXUNUSED(context) )
{
   wxString fileName =
       FileNames::SelectFile(FileNames::Operation::Open,
                    _("Select a text file containing labels"),
                    wxEmptyString,     // Path
                    wxT(""),       // Name
                    wxT(".txt"),   // Extension
                    _("Text files (*.txt)|*.txt|All files|*"),
                    wxRESIZE_BORDER,        // Flags
                    this);    // Parent

   if (fileName != wxT("")) {
      wxTextFile f;

      f.Open(fileName);
      if (!f.IsOpened()) {
         AudacityMessageBox(
            wxString::Format( _("Could not open file: %s"), fileName ) );
         return;
      }

      auto newTrack = GetTrackFactory()->NewLabelTrack();
      wxString sTrackName;
      wxFileName::SplitPath(fileName, NULL, NULL, &sTrackName, NULL);
      newTrack->SetName(sTrackName);

      newTrack->Import(f);

      SelectNone();
      newTrack->SetSelected(true);
      mTracks->Add(std::move(newTrack));

      PushState(wxString::
                Format(_("Imported labels from '%s'"), fileName),
                _("Import Labels"));

      ZoomAfterImport(nullptr);
   }
}

#ifdef USE_MIDI
void AudacityProject::OnImportMIDI(const CommandContext &WXUNUSED(context) )
{
   wxString fileName = FileNames::SelectFile(FileNames::Operation::Open,
                                    _("Select a MIDI file"),
                                    wxEmptyString,     // Path
                                    wxT(""),       // Name
                                    wxT(""),       // Extension
                                    _("MIDI and Allegro files (*.mid;*.midi;*.gro)|*.mid;*.midi;*.gro|MIDI files (*.mid;*.midi)|*.mid;*.midi|Allegro files (*.gro)|*.gro|All files|*"),
                                    wxRESIZE_BORDER,        // Flags
                                    this);    // Parent

   if (fileName != wxT(""))
      AudacityProject::DoImportMIDI(this, fileName);
}

AudacityProject *AudacityProject::DoImportMIDI(
   AudacityProject *pProject, const wxString &fileName)
{
   AudacityProject *pNewProject {};
   if ( !pProject )
      pProject = pNewProject = CreateNewAudacityProject();
   auto cleanup = finally( [&] { if ( pNewProject ) pNewProject->Close(true); } );

   auto newTrack = pProject->GetTrackFactory()->NewNoteTrack();

   if (::ImportMIDI(fileName, newTrack.get())) {

      pProject->SelectNone();
      auto pTrack = pProject->mTracks->Add(std::move(newTrack));
      pTrack->SetSelected(true);

      pProject->PushState(wxString::Format(_("Imported MIDI from '%s'"),
         fileName), _("Import MIDI"));

      pProject->ZoomAfterImport(pTrack);
      pNewProject = nullptr;

      wxGetApp().AddFileToHistory(fileName);

      return pProject;
   }
   else
      return nullptr;
}
#endif // USE_MIDI

void AudacityProject::OnImportRaw(const CommandContext &WXUNUSED(context) )
{
   wxString fileName =
       FileNames::SelectFile(FileNames::Operation::Open,
                    _("Select any uncompressed audio file"),
                    wxEmptyString,     // Path
                    wxT(""),       // Name
                    wxT(""),       // Extension
                    _("All files|*"),
                    wxRESIZE_BORDER,        // Flags
                    this);    // Parent

   if (fileName == wxT(""))
      return;

   TrackHolders newTracks;

   ::ImportRaw(this, fileName, GetTrackFactory(), newTracks);

   if (newTracks.size() <= 0)
      return;

   AddImportedTracks(fileName, std::move(newTracks));
   HandleResize(); // Adjust scrollers for NEW track sizes.
}

void AudacityProject::OnEditMetadata(const CommandContext &WXUNUSED(context) )
{
   (void)DoEditMetadata(_("Edit Metadata Tags"), _("Metadata Tags"), true);
}

bool AudacityProject::DoEditMetadata
(const wxString &title, const wxString &shortUndoDescription, bool force)
{
   // Back up my tags
   auto newTags = mTags->Duplicate();

   if (newTags->ShowEditDialog(this, title, force)) {
      if (*mTags != *newTags) {
         // Commit the change to project state only now.
         mTags = newTags;
         PushState(title, shortUndoDescription);
      }

      return true;
   }

   return false;
}

void AudacityProject::HandleMixAndRender(bool toNewTrack)
{
   wxGetApp().SetMissingAliasedFileWarningShouldShow(true);

   WaveTrack::Holder uNewLeft, uNewRight;
   MixAndRender(GetTracks(), GetTrackFactory(), mRate, mDefaultFormat, 0.0, 0.0, uNewLeft, uNewRight);

   if (uNewLeft) {
      // Remove originals, get stats on what tracks were mixed

      TrackListIterator iter(GetTracks());
      Track *t = iter.First();
      int selectedCount = 0;
      wxString firstName;

      while (t) {
         if (t->GetSelected() && (t->GetKind() == Track::Wave)) {
            if (selectedCount==0)
               firstName = t->GetName();

            // Add one to the count if it's an unlinked track, or if it's the first
            // in a stereo pair
            if (t->GetLinked() || !t->GetLink())
                selectedCount++;

            if (!toNewTrack) {
               t = iter.RemoveCurrent();
            } else {
               t = iter.Next();
            };
         }
         else
            t = iter.Next();
      }

      // Add NEW tracks

      auto pNewLeft = mTracks->Add(std::move(uNewLeft));
      decltype(pNewLeft) pNewRight{};
      if (uNewRight)
         pNewRight = mTracks->Add(std::move(uNewRight));

      // If we're just rendering (not mixing), keep the track name the same
      if (selectedCount==1) {
         pNewLeft->SetName(firstName);
         if (pNewRight)
            pNewRight->SetName(firstName);
      }

      // Smart history/undo message
      if (selectedCount==1) {
         wxString msg;
         msg.Printf(_("Rendered all audio in track '%s'"), firstName);
         /* i18n-hint: Convert the audio into a more usable form, so apply
          * panning and amplification and write to some external file.*/
         PushState(msg, _("Render"));
      }
      else {
         wxString msg;
         if (pNewRight)
            msg.Printf(_("Mixed and rendered %d tracks into one new stereo track"),
                       selectedCount);
         else
            msg.Printf(_("Mixed and rendered %d tracks into one new mono track"),
                       selectedCount);
         PushState(msg, _("Mix and Render"));
      }

      mTrackPanel->SetFocus();
      mTrackPanel->SetFocusedTrack(pNewLeft);
      mTrackPanel->EnsureVisible(pNewLeft);
      RedrawProject();
   }
}

void AudacityProject::OnMixAndRender(const CommandContext &WXUNUSED(context) )
{
   HandleMixAndRender(false);
}

void AudacityProject::OnMixAndRenderToNewTrack(const CommandContext &WXUNUSED(context) )
{
   HandleMixAndRender(true);
}

void AudacityProject::OnSelectionSave(const CommandContext &WXUNUSED(context) )
{
   mRegionSave =  mViewInfo.selectedRegion;
}

void AudacityProject::OnCursorPositionStore(const CommandContext &WXUNUSED(context) )
{
   mCursorPositionStored = IsAudioActive() ? gAudioIO->GetStreamTime() : mViewInfo.selectedRegion.t0();
   mCursorPositionHasBeenStored = true;
}

void AudacityProject::OnSelectionRestore(const CommandContext &WXUNUSED(context) )
{
   if ((mRegionSave.t0() == 0.0) &&
       (mRegionSave.t1() == 0.0))
      return;

   mViewInfo.selectedRegion = mRegionSave;

   ModifyState(false);

   mTrackPanel->Refresh(false);
}

void AudacityProject::OnCursorTrackStart(const CommandContext &WXUNUSED(context) )
{
   double kWayOverToRight = 1000000.0;
   double minOffset = kWayOverToRight;

   TrackListIterator iter(GetTracks());
   Track *t = iter.First();

   while (t) {
      if (t->GetSelected()) {
         if (t->GetOffset() < minOffset)
            minOffset = t->GetOffset();
      }

      t = iter.Next();
   }

   if( minOffset >= (kWayOverToRight-1) )
      return;

   if (minOffset < 0.0) minOffset = 0.0;
   mViewInfo.selectedRegion.setTimes(minOffset, minOffset);
   ModifyState(false);
   mTrackPanel->ScrollIntoView(mViewInfo.selectedRegion.t0());
   mTrackPanel->Refresh(false);
}

void AudacityProject::OnCursorTrackEnd(const CommandContext &WXUNUSED(context) )
{
   double kWayOverToLeft = -1000000.0;
   double maxEndOffset = kWayOverToLeft;
   double thisEndOffset = 0.0;

   TrackListIterator iter(GetTracks());
   Track *t = iter.First();

   while (t) {
      if (t->GetSelected()) {
         thisEndOffset = t->GetEndTime();
         if (thisEndOffset > maxEndOffset)
            maxEndOffset = thisEndOffset;
      }

      t = iter.Next();
   }

   if( maxEndOffset < (kWayOverToLeft +1) )
      return;

   mViewInfo.selectedRegion.setTimes(maxEndOffset, maxEndOffset);
   ModifyState(false);
   mTrackPanel->ScrollIntoView(mViewInfo.selectedRegion.t1());
   mTrackPanel->Refresh(false);
}

void AudacityProject::OnCursorSelStart(const CommandContext &WXUNUSED(context) )
{
   mViewInfo.selectedRegion.collapseToT0();
   ModifyState(false);
   mTrackPanel->ScrollIntoView(mViewInfo.selectedRegion.t0());
   mTrackPanel->Refresh(false);
}

void AudacityProject::OnCursorSelEnd(const CommandContext &WXUNUSED(context) )
{
   mViewInfo.selectedRegion.collapseToT1();
   ModifyState(false);
   mTrackPanel->ScrollIntoView(mViewInfo.selectedRegion.t1());
   mTrackPanel->Refresh(false);
}

AudacityProject::FoundClipBoundary AudacityProject::FindNextClipBoundary(const WaveTrack* wt, double time)
{
   AudacityProject::FoundClipBoundary result{};
   result.waveTrack = wt;
   const auto clips = wt->SortedClipArray();
   double timeStart = AdjustForFindingStartTimes(clips, time);
   double timeEnd = AdjustForFindingEndTimes(clips, time);

   auto pStart = std::find_if(clips.begin(), clips.end(), [&] (const WaveClip* const& clip) {
      return clip->GetStartTime() > timeStart; });
   auto pEnd = std::find_if(clips.begin(), clips.end(), [&] (const WaveClip* const& clip) {
      return clip->GetEndTime() > timeEnd; });

   if (pStart != clips.end() && pEnd != clips.end()) {
      if ((*pEnd)->SharesBoundaryWithNextClip(*pStart)) {
         // boundary between two clips which are immediately next to each other.
         result.nFound = 2;
         result.time = (*pEnd)->GetEndTime();
         result.index1 = std::distance(clips.begin(), pEnd);
         result.clipStart1 = false;
         result.index2 = std::distance(clips.begin(), pStart);
         result.clipStart2 = true;
      }
      else if ((*pStart)->GetStartTime() < (*pEnd)->GetEndTime()) {
         result.nFound = 1;
         result.time = (*pStart)->GetStartTime();
         result.index1 = std::distance(clips.begin(), pStart);
         result.clipStart1 = true;
      }
      else  {
         result.nFound = 1;
         result.time = (*pEnd)->GetEndTime();
         result.index1 = std::distance(clips.begin(), pEnd);
         result.clipStart1 = false;
      }
   }
   else if (pEnd != clips.end()) {
      result.nFound = 1;
      result.time = (*pEnd)->GetEndTime();
      result.index1 = std::distance(clips.begin(), pEnd);
      result.clipStart1 = false;
   }

   return result;
}

AudacityProject::FoundClipBoundary AudacityProject::FindPrevClipBoundary(const WaveTrack* wt, double time)
{
   AudacityProject::FoundClipBoundary result{};
   result.waveTrack = wt;
   const auto clips = wt->SortedClipArray();
   double timeStart = AdjustForFindingStartTimes(clips, time);
   double timeEnd = AdjustForFindingEndTimes(clips, time);

   auto pStart = std::find_if(clips.rbegin(), clips.rend(), [&] (const WaveClip* const& clip) {
      return clip->GetStartTime() < timeStart; });
   auto pEnd = std::find_if(clips.rbegin(), clips.rend(), [&] (const WaveClip* const& clip) {
      return clip->GetEndTime() < timeEnd; });

   if (pStart != clips.rend() && pEnd != clips.rend()) {
      if ((*pEnd)->SharesBoundaryWithNextClip(*pStart)) {
         // boundary between two clips which are immediately next to each other.
         result.nFound = 2;
         result.time = (*pStart)->GetStartTime();
         result.index1 = static_cast<int>(clips.size()) - 1 - std::distance(clips.rbegin(), pStart);
         result.clipStart1 = true;
         result.index2 = static_cast<int>(clips.size()) - 1 - std::distance(clips.rbegin(), pEnd);
         result.clipStart2 = false;
      }
      else if ((*pStart)->GetStartTime() > (*pEnd)->GetEndTime()) {
         result.nFound = 1;
         result.time = (*pStart)->GetStartTime();
         result.index1 = static_cast<int>(clips.size()) - 1 - std::distance(clips.rbegin(), pStart);
         result.clipStart1 = true;
      }
      else {
         result.nFound = 1;
         result.time = (*pEnd)->GetEndTime();
         result.index1 = static_cast<int>(clips.size()) - 1 - std::distance(clips.rbegin(), pEnd);
         result.clipStart1 = false;
      }
   }
   else if (pStart != clips.rend()) {
      result.nFound = 1;
      result.time = (*pStart)->GetStartTime();
      result.index1 = static_cast<int>(clips.size()) - 1 - std::distance(clips.rbegin(), pStart);
      result.clipStart1 = true;
   }

   return result;
}

// When two clips are immediately next to each other, the GetEndTime() of the first clip and the
// GetStartTime() of the second clip may not be exactly equal due to rounding errors. When searching
// for the next/prev start time from a given time, the following function adjusts that given time if
// necessary to take this into account. If the given time is the end time of the first of two clips which
// are next to each other, then the given time is changed to the start time of the second clip.
// This ensures that the correct next/prev start time is found.
double AudacityProject::AdjustForFindingStartTimes(const std::vector<const WaveClip*> & clips, double time)
{
   auto q = std::find_if(clips.begin(), clips.end(), [&] (const WaveClip* const& clip) {
      return clip->GetEndTime() == time; });
   if (q != clips.end() && q + 1 != clips.end() &&
      (*q)->SharesBoundaryWithNextClip(*(q+1))) {
      time = (*(q+1))->GetStartTime();
   }

   return time;
}

// When two clips are immediately next to each other, the GetEndTime() of the first clip and the
// GetStartTime() of the second clip may not be exactly equal due to rounding errors. When searching
// for the next/prev end time from a given time, the following function adjusts that given time if
// necessary to take this into account. If the given time is the start time of the second of two clips which
// are next to each other, then the given time is changed to the end time of the first clip.
// This ensures that the correct next/prev end time is found.
double AudacityProject::AdjustForFindingEndTimes(const std::vector<const WaveClip*>& clips, double time)
{
   auto q = std::find_if(clips.begin(), clips.end(), [&] (const WaveClip* const& clip) {
      return clip->GetStartTime() == time; });
   if (q != clips.end() && q != clips.begin() &&
      (*(q - 1))->SharesBoundaryWithNextClip(*q)) {
      time = (*(q-1))->GetEndTime();
   }

   return time;
}

int AudacityProject::FindClipBoundaries(double time, bool next, std::vector<FoundClipBoundary>& finalResults)
{
   const TrackList* tracks = GetTracks();
   finalResults.clear();

   bool anyWaveTracksSelected =
      tracks->end() != std::find_if(tracks->begin(), tracks->end(),
         [] (const Track *t) {
            return t->GetSelected() && t->GetKind() == Track::Wave; });


   // first search the tracks individually

   TrackListIterator iter(GetTracks());
   Track* track = iter.First();
   std::vector<FoundClipBoundary> results;

   int nTracksSearched = 0;
   int trackNum = 1;
   while (track) {
      if (track->GetKind() == Track::Wave && (!anyWaveTracksSelected || track->GetSelected())) {
         auto waveTrack = static_cast<const WaveTrack*>(track);
         bool stereoAndDiff = waveTrack->GetLinked() && !ChannelsHaveSameClipBoundaries(waveTrack);

         auto result = next ? FindNextClipBoundary(waveTrack, time) :
            FindPrevClipBoundary(waveTrack, time);
         if (result.nFound > 0) {
            result.trackNum = trackNum;
            result.channel = stereoAndDiff;
            results.push_back(result);
         }
         if (stereoAndDiff) {
            auto waveTrack2 = static_cast<const WaveTrack*>(track->GetLink());
            auto result = next ? FindNextClipBoundary(waveTrack2, time) :
               FindPrevClipBoundary(waveTrack2, time);
            if (result.nFound > 0) {
               result.trackNum = trackNum;
               result.channel = stereoAndDiff;
               results.push_back(result);
            }
         }

         nTracksSearched++;
      }

      trackNum++;
      track = iter.Next(true);
   }


   if (results.size() > 0) {
      // If any clip boundaries were found
      // find the clip boundary or boundaries with the min/max time
      auto compare = [] (const FoundClipBoundary& a, const FoundClipBoundary&b)
         { return a.time < b.time; };

      auto p = next ? min_element(results.begin(), results.end(), compare ) :
         max_element(results.begin(), results.end(), compare);

      for ( auto &r : results )
         if ( r.time == (*p).time )
            finalResults.push_back( r );
   }

   return nTracksSearched;          // can be used for screen reader messages if required
}


void AudacityProject::OnCursorNextClipBoundary(const CommandContext &WXUNUSED(context) )
{
   OnCursorClipBoundary(true);
}

void AudacityProject::OnCursorPrevClipBoundary(const CommandContext &WXUNUSED(context) )
{
   OnCursorClipBoundary(false);
}

void AudacityProject::OnCursorClipBoundary(bool next)
{
   std::vector<FoundClipBoundary> results;
   FindClipBoundaries(next ? mViewInfo.selectedRegion.t1() :
      mViewInfo.selectedRegion.t0(), next, results);

   if (results.size() > 0) {
      // note that if there is more than one result, each has the same time value.
      double time = results[0].time;
      mViewInfo.selectedRegion.setTimes(time, time);
      ModifyState(false);
      mTrackPanel->ScrollIntoView(mViewInfo.selectedRegion.t0());
      mTrackPanel->Refresh(false);

      wxString message = ClipBoundaryMessage(results);
      mTrackPanel->MessageForScreenReader(message);
   }
}

wxString AudacityProject::FoundTrack::ComposeTrackName() const
{
   auto name = waveTrack->GetName();
   auto shortName = name == waveTrack->GetDefaultName()
      /* i18n-hint: compose a name identifying an unnamed track by number */
      ? wxString::Format( _("Track %d"), trackNum )
      : name;
   auto longName = shortName;
   if (channel) {
      if ( waveTrack->GetLinked() )
      /* i18n-hint: given the name of a track, specify its left channel */
         longName = wxString::Format(_("%s left"), shortName);
      else
      /* i18n-hint: given the name of a track, specify its right channel */
         longName = wxString::Format(_("%s right"), shortName);
   }
   return longName;
}

// for clip boundary commands, create a message for screen readers
wxString AudacityProject::ClipBoundaryMessage(const std::vector<FoundClipBoundary>& results)
{
   wxString message;
   for (auto& result : results) {

      auto longName = result.ComposeTrackName();

      wxString str;
      auto nClips = result.waveTrack->GetNumClips();
      if (result.nFound < 2) {
            /* i18n-hint: in the string after this one,
               First %s is replaced with the noun "start" or "end"
               identifying one end of a clip,
               first number gives the position of that clip in a sequence
               of clips,
               last number counts all clips,
               and the last string is the name of the track containing the clips.
             */
         _("dummyStringClipBoundaryMessage");
         auto format = wxPLURAL(
            "%s %d of %d clip %s",
            "%s %d of %d clips %s",
            nClips
         );
         str = wxString::Format(format,
            result.clipStart1 ? _("start") : _("end"),
            result.index1 + 1,
            nClips,
            longName
         );
      }
      else {
            /* i18n-hint: in the string after this one,
               First two %s are each replaced with the noun "start"
               or with "end", identifying and end of a clip,
               first and second numbers give the position of those clips in
               a seqeunce of clips,
               last number counts all clips,
               and the last string is the name of the track containing the clips.
             */
         _("dummyStringClipBoundaryMessageLong");
         auto format = wxPLURAL(
            "%s %d and %s %d of %d clip %s",
            "%s %d and %s %d of %d clips %s",
            nClips
         );
         str = wxString::Format(format,
            result.clipStart1 ? _("start") : _("end"),
            result.index1 + 1,
            result.clipStart2 ? _("start") : _("end"),
            result.index2 + 1,
            nClips,
            longName
         );
      }

      if (message.empty())
         message = str;
      else
         message = wxString::Format(_("%s, %s"), message, str);
   }

   return message;
}

void AudacityProject::HandleAlign(int index, bool moveSel)
{
   TrackListIterator iter(GetTracks());
   wxString action;
   wxString shortAction;
   double offset;
   double minOffset = DBL_MAX;
   double maxEndOffset = 0.0;
   double leftOffset = 0.0;
   bool bRightChannel = false;
   double avgOffset = 0.0;
   int numSelected = 0;
   Track *t = iter.First();
   double delta = 0.0;
   double newPos = -1.0;
   std::vector<double> trackStartArray;
   std::vector<double> trackEndArray;
   double firstTrackOffset=0.0f;

   while (t) {
      // We only want Wave and Note tracks here.
      if (t->GetSelected() && dynamic_cast<const AudioTrack*>(t))
      {
         offset = t->GetOffset();
         if (t->GetLinked()) {   // Left channel of stereo track.
            leftOffset = offset;
            bRightChannel = true; // next track is the right channel.
         } else {
            if (bRightChannel) {
               // Align channel with earlier start  time
               offset = (offset < leftOffset)? offset : leftOffset;
               leftOffset = 0.0;
               bRightChannel = false;
            }
            avgOffset += offset;
            if (numSelected == 0) {
               firstTrackOffset = offset; // For Align End to End.
            }
            numSelected++;
         }
         trackStartArray.push_back(t->GetStartTime());
         trackEndArray.push_back(t->GetEndTime());

         if (offset < minOffset)
            minOffset = offset;
         if (t->GetEndTime() > maxEndOffset)
            maxEndOffset = t->GetEndTime();
      }
      t = iter.Next();
   }

   avgOffset /= numSelected;  // numSelected is mono/stereo tracks not channels.

   switch(index) {
   case kAlignStartZero:
      delta = -minOffset;
      action = moveSel
         /* i18n-hint: In this and similar messages describing editing actions,
            the starting or ending points of tracks are re-"aligned" to other
            times, and the time selection may be "moved" too.  The first
            noun -- "start" in this example -- is the object of a verb (not of
            an implied preposition "from"). */
         ? _("Aligned/Moved start to zero")
         : _("Aligned start to zero");
         /* i18n-hint: This and similar messages give shorter descriptions of
            the aligning and moving editing actions */
      shortAction = moveSel
         ? _("Align/Move Start")
         : _("Align Start");
      break;
   case kAlignStartSelStart:
      delta = mViewInfo.selectedRegion.t0() - minOffset;
      action = moveSel
         ? _("Aligned/Moved start to cursor/selection start")
         : _("Aligned start to cursor/selection start");
      shortAction = moveSel
         ? _("Align/Move Start")
         : _("Align Start");
      break;
   case kAlignStartSelEnd:
      delta = mViewInfo.selectedRegion.t1() - minOffset;
      action = moveSel
         ? _("Aligned/Moved start to selection end")
         : _("Aligned start to selection end");
      shortAction = moveSel
         ? _("Align/Move Start")
         : _("Align Start");
      break;
   case kAlignEndSelStart:
      delta = mViewInfo.selectedRegion.t0() - maxEndOffset;
      action = moveSel
         ? _("Aligned/Moved end to cursor/selection start")
         : _("Aligned end to cursor/selection start");
      shortAction =
         moveSel
         ? _("Align/Move End")
         : _("Align End");
      break;
   case kAlignEndSelEnd:
      delta = mViewInfo.selectedRegion.t1() - maxEndOffset;
      action = moveSel
         ? _("Aligned/Moved end to selection end")
         : _("Aligned end to selection end");
      shortAction =
         moveSel
         ? _("Align/Move End")
         : _("Align End");
      break;
   // index set in alignLabelsNoSync
   case kAlignEndToEnd:
      newPos = firstTrackOffset;
      action = moveSel
         ? _("Aligned/Moved end to end")
         : _("Aligned end to end");
      shortAction =
         moveSel
         ? _("Align/Move End to End")
         : _("Align End to End");
      break;
   case kAlignTogether:
      newPos = avgOffset;
      action = moveSel
         ? _("Aligned/Moved together")
         : _("Aligned together");
      shortAction =
         moveSel
         ? _("Align/Move Together")
         : _("Align Together");
   }

   if ((unsigned)index >= mAlignLabelsCount) { // This is an alignLabelsNoSync command.
      TrackListIterator iter(GetTracks());
      Track *t = iter.First();
      double leftChannelStart = 0.0;
      double leftChannelEnd = 0.0;
      double rightChannelStart = 0.0;
      double rightChannelEnd = 0.0;
      int arrayIndex = 0;
      while (t) {
         // This shifts different tracks in different ways, so no sync-lock move.
         // Only align Wave and Note tracks end to end.
         if (t->GetSelected() && dynamic_cast<const AudioTrack*>(t))
         {
            t->SetOffset(newPos);   // Move the track

            if (t->GetLinked()) {   // Left channel of stereo track.
               leftChannelStart = trackStartArray[arrayIndex];
               leftChannelEnd = trackEndArray[arrayIndex];
               rightChannelStart = trackStartArray[1+arrayIndex];
               rightChannelEnd = trackEndArray[1+arrayIndex];
               bRightChannel = true;   // next track is the right channel.
               // newPos is the offset for the earlier channel.
               // If right channel started first, offset the left channel.
               if (rightChannelStart < leftChannelStart) {
                  t->SetOffset(newPos + leftChannelStart - rightChannelStart);
               }
               arrayIndex++;
            } else {
               if (bRightChannel) {
                  // If left channel started first, offset the right channel.
                  if (leftChannelStart < rightChannelStart) {
                     t->SetOffset(newPos + rightChannelStart - leftChannelStart);
                  }
                  if (index == kAlignEndToEnd) {
                     // Now set position for start of next track.
                     newPos += wxMax(leftChannelEnd, rightChannelEnd) - wxMin(leftChannelStart, rightChannelStart);
                  }
                  bRightChannel = false;
               } else { // Mono track
                  if (index == kAlignEndToEnd) {
                     newPos += (trackEndArray[arrayIndex] - trackStartArray[arrayIndex]);
                  }
               }
               arrayIndex++;
            }
         }
         t = iter.Next();
      }
      if (index == kAlignEndToEnd) {
         OnZoomFit(*this);
      }
   }

   if (delta != 0.0) {
      TrackListIterator iter(GetTracks());
      Track *t = iter.First();

      while (t) {
         // For a fixed-distance shift move sync-lock selected tracks also.
         if (t->GetSelected() || t->IsSyncLockSelected()) {
            t->SetOffset(t->GetOffset() + delta);
         }
         t = iter.Next();
      }
   }

   if (moveSel)
      mViewInfo.selectedRegion.move(delta);

   PushState(action, shortAction);

   RedrawProject();
}

void AudacityProject::OnAlignNoSync(const CommandContext &context)
{
   // Add length of alignLabels array so that we can handle this in AudacityProject::HandleAlign.
   HandleAlign(context.index + mAlignLabelsCount, false);
}

void AudacityProject::OnAlign(const CommandContext &context)
{
   bool bMoveWith;
   gPrefs->Read(wxT("/GUI/MoveSelectionWithTracks"), &bMoveWith, false);
   HandleAlign(context.index, bMoveWith);
}
/*
// Now handled in OnAlign.
void AudacityProject::OnAlignMoveSel(int index)
{
   HandleAlign(index, true);
}
*/

#ifdef EXPERIMENTAL_SCOREALIGN
// rough relative amount of time to compute one
//    frame of audio or midi, or one cell of matrix, or one iteration
//    of smoothing, measured on a 1.9GHz Core 2 Duo in 32-bit mode
//    (see COLLECT_TIMING_DATA below)
#define AUDIO_WORK_UNIT 0.004F
#define MIDI_WORK_UNIT 0.0001F
#define MATRIX_WORK_UNIT 0.000002F
#define SMOOTHING_WORK_UNIT 0.000001F

// Write timing data to a file; useful for calibrating AUDIO_WORK_UNIT,
// MIDI_WORK_UNIT, MATRIX_WORK_UNIT, and SMOOTHING_WORK_UNIT coefficients
// Data is written to timing-data.txt; look in
//     audacity-src/win/Release/modules/
#define COLLECT_TIMING_DATA

// Audacity Score Align Progress class -- progress reports come here
class ASAProgress final : public SAProgress {
 private:
   float mTotalWork;
   float mFrames[2];
   long mTotalCells; // how many matrix cells?
   long mCellCount; // how many cells so far?
   long mPrevCellCount; // cell_count last reported with Update()
   Maybe<ProgressDialog> mProgress;
   #ifdef COLLECT_TIMING_DATA
      FILE *mTimeFile;
      wxDateTime mStartTime;
      long iterations;
   #endif

 public:
   ASAProgress() {
      smoothing = false;
      #ifdef COLLECT_TIMING_DATA
         mTimeFile = fopen("timing-data.txt", "w");
      #endif
   }
   ~ASAProgress() {
      #ifdef COLLECT_TIMING_DATA
         fclose(mTimeFile);
      #endif
   }
   void set_phase(int i) override {
      float work[2]; // chromagram computation work estimates
      float work2, work3 = 0; // matrix and smoothing work estimates
      SAProgress::set_phase(i);
      #ifdef COLLECT_TIMING_DATA
         long ms = 0;
         wxDateTime now = wxDateTime::UNow();
         wxFprintf(mTimeFile, "Phase %d begins at %s\n",
                 i, now.FormatTime());
         if (i != 0)
            ms = now.Subtract(mStartTime).GetMilliseconds().ToLong();
         mStartTime = now;
      #endif
      if (i == 0) {
         mCellCount = 0;
         for (int j = 0; j < 2; j++) {
            mFrames[j] = durations[j] / frame_period;
         }
         mTotalWork = 0;
         for (int j = 0; j < 2; j++) {
             work[j] =
                (is_audio[j] ? AUDIO_WORK_UNIT : MIDI_WORK_UNIT) * mFrames[j];
             mTotalWork += work[j];
         }
         mTotalCells = mFrames[0] * mFrames[1];
         work2 = mTotalCells * MATRIX_WORK_UNIT;
         mTotalWork += work2;
         // arbitarily assume 60 iterations to fit smooth segments and
         // per frame per iteration is SMOOTHING_WORK_UNIT
         if (smoothing) {
            work3 =
               wxMax(mFrames[0], mFrames[1]) * SMOOTHING_WORK_UNIT * 40;
            mTotalWork += work3;
         }
         #ifdef COLLECT_TIMING_DATA
            wxFprintf(mTimeFile, " mTotalWork (an estimate) = %g\n", mTotalWork);
            wxFprintf(mTimeFile, " work0 = %g, frames %g, is_audio %d\n",
                    work[0], mFrames[0], is_audio[0]);
            wxFprintf(mTimeFile, " work1 = %g, frames %g, is_audio %d\n",
                    work[1], mFrames[1], is_audio[1]);
            wxFprintf(mTimeFile, "work2 = %g, work3 = %g\n", work2, work3);
         #endif
         mProgress.create(_("Synchronize MIDI with Audio"),
                               _("Synchronizing MIDI and Audio Tracks"));
      } else if (i < 3) {
         wxFprintf(mTimeFile,
               "Phase %d took %d ms for %g frames, coefficient = %g s/frame\n",
               i - 1, ms, mFrames[i - 1], (ms * 0.001) / mFrames[i - 1]);
      } else if (i == 3) {
        wxFprintf(mTimeFile,
                "Phase 2 took %d ms for %d cells, coefficient = %g s/cell\n",
                ms, mCellCount, (ms * 0.001) / mCellCount);
      } else if (i == 4) {
        wxFprintf(mTimeFile, "Phase 3 took %d ms for %d iterations on %g frames, coefficient = %g s per frame per iteration\n",
                ms, iterations, wxMax(mFrames[0], mFrames[1]),
                (ms * 0.001) / (wxMax(mFrames[0], mFrames[1]) * iterations));
      }
   }
   bool set_feature_progress(float s) override {
      float work;
      if (phase == 0) {
         float f = s / frame_period;
         work = (is_audio[0] ? AUDIO_WORK_UNIT : MIDI_WORK_UNIT) * f;
      } else if (phase == 1) {
         float f = s / frame_period;
         work = (is_audio[0] ? AUDIO_WORK_UNIT : MIDI_WORK_UNIT) * mFrames[0] +
                (is_audio[1] ? AUDIO_WORK_UNIT : MIDI_WORK_UNIT) * f;
      }
      int updateResult = mProgress->Update((int)(work), (int)(mTotalWork));
      return (updateResult == ProgressResult::Success);
   }
   bool set_matrix_progress(int cells) override {
      mCellCount += cells;
      float work =
             (is_audio[0] ? AUDIO_WORK_UNIT : MIDI_WORK_UNIT) * mFrames[0] +
             (is_audio[1] ? AUDIO_WORK_UNIT : MIDI_WORK_UNIT) * mFrames[1];
      work += mCellCount * MATRIX_WORK_UNIT;
      int updateResult = mProgress->Update((int)(work), (int)(mTotalWork));
      return (updateResult == ProgressResult::Success);
   }
   bool set_smoothing_progress(int i) override {
      iterations = i;
      float work =
             (is_audio[0] ? AUDIO_WORK_UNIT : MIDI_WORK_UNIT) * mFrames[0] +
             (is_audio[1] ? AUDIO_WORK_UNIT : MIDI_WORK_UNIT) * mFrames[1] +
             MATRIX_WORK_UNIT * mFrames[0] * mFrames[1];
      work += i * wxMax(mFrames[0], mFrames[1]) * SMOOTHING_WORK_UNIT;
      int updateResult = mProgress->Update((int)(work), (int)(mTotalWork));
      return (updateResult == ProgressResult::Success);
   }
};


long mixer_process(void *mixer, float **buffer, long n)
{
   Mixer *mix = (Mixer *) mixer;
   long frame_count = mix->Process(std::max(0L, n));
   *buffer = (float *) mix->GetBuffer();
   return frame_count;
}

void AudacityProject::OnScoreAlign()
{
   TrackListIterator iter(GetTracks());
   Track *t = iter.First();
   int numWaveTracksSelected = 0;
   int numNoteTracksSelected = 0;
   int numOtherTracksSelected = 0;
   NoteTrack *nt;
   double endTime = 0.0;

   // Iterate through once to make sure that there is exactly
   // one WaveTrack and one NoteTrack selected.
   while (t) {
      if (t->GetSelected()) {
         if (t->GetKind() == Track::Wave) {
            numWaveTracksSelected++;
            WaveTrack *wt = (WaveTrack *) t;
            endTime = endTime > wt->GetEndTime() ? endTime : wt->GetEndTime();
         } else if(t->GetKind() == Track::Note) {
            numNoteTracksSelected++;
            nt = (NoteTrack *) t;
         } else numOtherTracksSelected++;
      }
      t = iter.Next();
   }

   if(numWaveTracksSelected == 0 ||
      numNoteTracksSelected != 1 ||
      numOtherTracksSelected != 0){
      AudacityMessageBox(wxString::Format(wxT("Please select at least one audio track and one MIDI track.")));
      return;
   }

   // Creating the dialog also stores dialog into gScoreAlignDialog so
   // that it can be delted by CloseScoreAlignDialog() either here or
   // if the program is quit by the user while the dialog is up.
   ScoreAlignParams params;

   // safe because the class maintains a global resource pointer
   safenew ScoreAlignDialog(params);

   CloseScoreAlignDialog();

   if (params.mStatus != wxID_OK) return;

   // We're going to do it.
   //pushing the state before the change is wrong (I think)
   //PushState(_("Sync MIDI with Audio"), _("Sync MIDI with Audio"));
   // Make a copy of the note track in case alignment is canceled or fails
   auto holder = nt->Duplicate();
   auto alignedNoteTrack = static_cast<NoteTrack*>(holder.get());
   // Remove offset from NoteTrack because audio is
   // mixed starting at zero and incorporating clip offsets.
   if (alignedNoteTrack->GetOffset() < 0) {
      // remove the negative offset data before alignment
      nt->Clear(alignedNoteTrack->GetOffset(), 0);
   } else if (alignedNoteTrack->GetOffset() > 0) {
      alignedNoteTrack->Shift(alignedNoteTrack->GetOffset());
   }
   alignedNoteTrack->SetOffset(0);

   WaveTrackConstArray waveTracks =
      mTracks->GetWaveTrackConstArray(true /* selectionOnly */);

   int result;
   {
      Mixer mix(
         waveTracks,              // const WaveTrackConstArray &inputTracks
         Mixer::WarpOptions{ mTracks->GetTimeTrack() }, // const WarpOptions &warpOptions
         0.0,                     // double startTime
         endTime,                 // double stopTime
         2,                       // int numOutChannels
         44100u,                   // size_t outBufferSize
         true,                    // bool outInterleaved
         mRate,                   // double outRate
         floatSample,             // sampleFormat outFormat
         true,                    // bool highQuality = true
         NULL);                   // MixerSpec *mixerSpec = NULL

      ASAProgress progress;

      // There's a lot of adjusting made to incorporate the note track offset into
      // the note track while preserving the position of notes within beats and
      // measures. For debugging, you can see just the pre-scorealign note track
      // manipulation by setting SKIP_ACTUAL_SCORE_ALIGNMENT. You could then, for
      // example, save the modified note track in ".gro" form to read the details.
      //#define SKIP_ACTUAL_SCORE_ALIGNMENT 1
#ifndef SKIP_ACTUAL_SCORE_ALIGNMENT
      result = scorealign((void *) &mix, &mixer_process,
         2 /* channels */, 44100.0 /* srate */, endTime,
         &alignedNoteTrack->GetSeq(), &progress, params);
#else
      result = SA_SUCCESS;
#endif
   }

   if (result == SA_SUCCESS) {
      mTracks->Replace(nt, std::move(holder));
      RedrawProject();
      AudacityMessageBox(wxString::Format(
         _("Alignment completed: MIDI from %.2f to %.2f secs, Audio from %.2f to %.2f secs."),
         params.mMidiStart, params.mMidiEnd,
         params.mAudioStart, params.mAudioEnd));
      PushState(_("Sync MIDI with Audio"), _("Sync MIDI with Audio"));
   } else if (result == SA_TOOSHORT) {
      AudacityMessageBox(wxString::Format(
         _("Alignment error: input too short: MIDI from %.2f to %.2f secs, Audio from %.2f to %.2f secs."),
         params.mMidiStart, params.mMidiEnd,
         params.mAudioStart, params.mAudioEnd));
   } else if (result == SA_CANCEL) {
      // wrong way to recover...
      //GetActiveProject()->OnUndo(); // recover any changes to note track
      return; // no message when user cancels alignment
   } else {
      //GetActiveProject()->OnUndo(); // recover any changes to note track
      AudacityMessageBox(_("Internal error reported by alignment process."));
   }
}
#endif /* EXPERIMENTAL_SCOREALIGN */


void AudacityProject::OnNewWaveTrack(const CommandContext &WXUNUSED(context) )
{
   auto t = mTracks->Add(mTrackFactory->NewWaveTrack(mDefaultFormat, mRate));
   SelectNone();

   t->SetSelected(true);

   PushState(_("Created new audio track"), _("New Track"));

   RedrawProject();
   mTrackPanel->EnsureVisible(t);
}

void AudacityProject::OnNewStereoTrack(const CommandContext &WXUNUSED(context) )
{
   auto t = mTracks->Add(mTrackFactory->NewWaveTrack(mDefaultFormat, mRate));
   t->SetChannel(Track::LeftChannel);
   SelectNone();

   t->SetSelected(true);
   t->SetLinked (true);

   t = mTracks->Add(mTrackFactory->NewWaveTrack(mDefaultFormat, mRate));
   t->SetChannel(Track::RightChannel);

   t->SetSelected(true);

   PushState(_("Created new stereo audio track"), _("New Track"));

   RedrawProject();
   mTrackPanel->EnsureVisible(t);
}

void AudacityProject::OnNewLabelTrack(const CommandContext &WXUNUSED(context) )
{
   auto t = mTracks->Add(GetTrackFactory()->NewLabelTrack());

   SelectNone();

   t->SetSelected(true);

   PushState(_("Created new label track"), _("New Track"));

   RedrawProject();
   mTrackPanel->EnsureVisible(t);
}

void AudacityProject::OnNewTimeTrack(const CommandContext &WXUNUSED(context) )
{
   if (mTracks->GetTimeTrack()) {
      AudacityMessageBox(_("This version of Audacity only allows one time track for each project window."));
      return;
   }

   auto t = mTracks->AddToHead(mTrackFactory->NewTimeTrack());

   SelectNone();

   t->SetSelected(true);

   PushState(_("Created new time track"), _("New Track"));

   RedrawProject();
   mTrackPanel->EnsureVisible(t);
}

void AudacityProject::OnTimerRecord(const CommandContext &WXUNUSED(context) )
{
   // MY: Due to improvements in how Timer Recording saves and/or exports
   // it is now safer to disable Timer Recording when there is more than
   // one open project.
   if (GetOpenProjectCount() > 1) {
      AudacityMessageBox(_("Timer Recording cannot be used with more than one open project.\n\nPlease close any additional projects and try again."),
                   _("Timer Recording"),
                   wxICON_INFORMATION | wxOK);
      return;
   }

   // MY: If the project has unsaved changes then we no longer allow access
   // to Timer Recording.  This decision has been taken as the safest approach
   // preventing issues surrounding "dirty" projects when Automatic Save/Export
   // is used in Timer Recording.
   if ((GetUndoManager()->UnsavedChanges()) && (ProjectHasTracks() || mEmptyCanBeDirty)) {
      AudacityMessageBox(_("Timer Recording cannot be used while you have unsaved changes.\n\nPlease save or close this project and try again."),
                   _("Timer Recording"),
                   wxICON_INFORMATION | wxOK);
      return;
   }
   // We use this variable to display "Current Project" in the Timer Recording save project field
   bool bProjectSaved = IsProjectSaved();

   //we break the prompting and waiting dialogs into two sections
   //because they both give the user a chance to click cancel
   //and therefore remove the newly inserted track.

   TimerRecordDialog dialog(this, bProjectSaved); /* parent, project saved? */
   int modalResult = dialog.ShowModal();
   if (modalResult == wxID_CANCEL)
   {
      // Cancelled before recording - don't need to do anyting.
   }
   else
   {
      // Timer Record should not record into a selection.
      bool bPreferNewTrack;
      gPrefs->Read("/GUI/PreferNewTrackRecord",&bPreferNewTrack, false);
      if (bPreferNewTrack) {
         Rewind(false);
      } else {
         SkipEnd(false);
      }

      int iTimerRecordingOutcome = dialog.RunWaitDialog();
      switch (iTimerRecordingOutcome) {
      case POST_TIMER_RECORD_CANCEL_WAIT:
         // Canceled on the wait dialog
         RollbackState();
         break;
      case POST_TIMER_RECORD_CANCEL:
         // RunWaitDialog() shows the "wait for start" as well as "recording" dialog
         // if it returned POST_TIMER_RECORD_CANCEL it means the user cancelled while the recording, so throw out the fresh track.
         // However, we can't undo it here because the PushState() is called in TrackPanel::OnTimer(),
         // which is blocked by this function.
         // so instead we mark a flag to undo it there.
         mTimerRecordCanceled = true;
         break;
      case POST_TIMER_RECORD_NOTHING:
         // No action required
         break;
      case POST_TIMER_RECORD_CLOSE:
         wxTheApp->CallAfter( []{ QuitAudacity(); } );
         break;
      case POST_TIMER_RECORD_RESTART:
         // Restart System
#ifdef __WINDOWS__
         system("shutdown /r /f /t 30");
#endif
         break;
      case POST_TIMER_RECORD_SHUTDOWN:
         // Shutdown System
#ifdef __WINDOWS__
         system("shutdown /s /f /t 30");
#endif
         break;
      }
   }
}

void AudacityProject::OnSoundActivated(const CommandContext &WXUNUSED(context) )
{
   SoundActivatedRecord dialog(this /* parent */ );
   dialog.ShowModal();
}

void AudacityProject::OnRescanDevices(const CommandContext &WXUNUSED(context) )
{
   DeviceManager::Instance()->Rescan();
}

int AudacityProject::DoAddLabel(const SelectedRegion &region, bool preserveFocus)
{
   LabelTrack *lt = NULL;

   // If the focused track is a label track, use that
   Track *const pFocusedTrack = mTrackPanel->GetFocusedTrack();
   Track *t = pFocusedTrack;
   if (t && t->GetKind() == Track::Label) {
      lt = (LabelTrack *) t;
   }

   // Otherwise look for a label track after the focused track
   if (!lt) {
      TrackListIterator iter(GetTracks());
      if (t)
         iter.StartWith(t);
      else
         t = iter.First();

      while (t && !lt) {
         if (t->GetKind() == Track::Label)
            lt = (LabelTrack *) t;

         t = iter.Next();
      }
   }

   // If none found, start a NEW label track and use it
   if (!lt) {
      lt = static_cast<LabelTrack*>
         (mTracks->Add(GetTrackFactory()->NewLabelTrack()));
   }

// LLL: Commented as it seemed a little forceful to remove users
//      selection when adding the label.  This does not happen if
//      you select several tracks and the last one of those is a
//      label track...typing a label will not clear the selections.
//
//   SelectNone();
   lt->SetSelected(true);

   int focusTrackNumber = -1;
   if (pFocusedTrack && preserveFocus) {
      // Must remember the track to re-focus after finishing a label edit.
      // do NOT identify it by a pointer, which might dangle!  Identify
      // by position.
      TrackListIterator iter(GetTracks());
      Track *track = iter.First();
      do
         ++focusTrackNumber;
      while (track != pFocusedTrack &&
             NULL != (track = iter.Next()));
      if (!track)
         // How could we not find it?
         focusTrackNumber = -1;
   }

   int index = lt->AddLabel(region, wxString(), focusTrackNumber);

   PushState(_("Added label"), _("Label"));

   RedrawProject();
   mTrackPanel->EnsureVisible((Track *)lt);
   mTrackPanel->SetFocus();

   return index;
}

void AudacityProject::OnMoveSelectionWithTracks(const CommandContext &WXUNUSED(context) )
{
   bool bMoveWith;
   gPrefs->Read(wxT("/GUI/MoveSelectionWithTracks"), &bMoveWith, false);
   gPrefs->Write(wxT("/GUI/MoveSelectionWithTracks"), !bMoveWith);
   gPrefs->Flush();

}

void AudacityProject::OnSyncLock(const CommandContext &WXUNUSED(context) )
{
   bool bSyncLockTracks;
   gPrefs->Read(wxT("/GUI/SyncLockTracks"), &bSyncLockTracks, false);
   gPrefs->Write(wxT("/GUI/SyncLockTracks"), !bSyncLockTracks);
   gPrefs->Flush();

   // Toolbar, project sync-lock handled within
   ModifyAllProjectToolbarMenus();

   mTrackPanel->Refresh(false);
}



void AudacityProject::OnAddLabel(const CommandContext &WXUNUSED(context) )
{
   DoAddLabel(mViewInfo.selectedRegion);
}

void AudacityProject::OnAddLabelPlaying(const CommandContext &WXUNUSED(context) )
{
   if (GetAudioIOToken()>0 &&
       gAudioIO->IsStreamActive(GetAudioIOToken())) {
      double indicator = gAudioIO->GetStreamTime();
      DoAddLabel(SelectedRegion(indicator, indicator), true);
   }
}

void AudacityProject::DoEditLabels(LabelTrack *lt, int index)
{
   auto format = GetSelectionFormat();
   auto freqFormat = GetFrequencySelectionFormatName();

   LabelDialog dlg(this, *GetTrackFactory(), GetTracks(),
                   lt, index,
                   mViewInfo, mRate,
                   format, freqFormat);

   if (dlg.ShowModal() == wxID_OK) {
      PushState(_("Edited labels"), _("Label"));
      RedrawProject();
   }
}

void AudacityProject::OnEditLabels(const CommandContext &WXUNUSED(context) )
{
   DoEditLabels();
}

void AudacityProject::OnToggleTypeToCreateLabel(const CommandContext &WXUNUSED(context) )
{
   bool typeToCreateLabel;
   gPrefs->Read(wxT("/GUI/TypeToCreateLabel"), &typeToCreateLabel, true);
   gPrefs->Write(wxT("/GUI/TypeToCreateLabel"), !typeToCreateLabel);
   gPrefs->Flush();
   ModifyAllProjectToolbarMenus();
}


void AudacityProject::OnRemoveTracks(const CommandContext &WXUNUSED(context) )
{
   TrackListIterator iter(GetTracks());
   Track *t = iter.First();
   Track *f = NULL;
   Track *l = NULL;

   while (t) {
      if (t->GetSelected()) {
         auto playable = dynamic_cast<PlayableTrack*>(t);
         if (mMixerBoard && playable)
            mMixerBoard->RemoveTrackCluster(playable);
         if (!f)
            f = l;         // Capture the track preceeding the first removed track
         t = iter.RemoveCurrent();
      }
      else {
         l = t;
         t = iter.Next();
      }
   }

   // All tracks but the last were removed...try to use the last track
   if (!f)
      f = l;

   // Try to use the first track after the removal or, if none,
   // the track preceeding the removal
   if (f) {
      t = mTracks->GetNext(f, true);
      if (t)
         f = t;
   }

   // If we actually have something left, then make sure it's seen
   if (f)
      mTrackPanel->EnsureVisible(f);

   PushState(_("Removed audio track(s)"), _("Remove Track"));

   mTrackPanel->UpdateViewIfNoTracks();
   mTrackPanel->Refresh(false);

   if (mMixerBoard)
      mMixerBoard->Refresh(true);
}

//
// Help Menu
//

void AudacityProject::OnAbout(const CommandContext &WXUNUSED(context) )
{
#ifdef __WXMAC__
   // Modeless dialog, consistent with other Mac applications
   wxCommandEvent dummy;
   wxGetApp().OnMenuAbout(dummy);
#else
   // Windows and Linux still modal.
   AboutDialog dlog(this);
   dlog.ShowModal();
#endif
}

void AudacityProject::OnHelpWelcome(const CommandContext &WXUNUSED(context) )
{
   SplashDialog::Show2( this );
}

void AudacityProject::OnQuickHelp(const CommandContext &WXUNUSED(context) )
{
   HelpSystem::ShowHelp(
      this,
      wxT("Quick_Help"));
}

void AudacityProject::OnManual(const CommandContext &WXUNUSED(context) )
{
   HelpSystem::ShowHelp(
      this,
      wxT("Main_Page"));
}

void AudacityProject::OnCheckForUpdates(const CommandContext &WXUNUSED(context) )
{
   ::OpenInDefaultBrowser( VerCheckUrl());
}

// Only does the update checks if it's an ALPHA build and not disabled by preferences.
void AudacityProject::MayCheckForUpdates()
{
#ifdef IS_ALPHA
   OnCheckForUpdates(*this);
#endif
}

void AudacityProject::OnShowLog(const CommandContext &WXUNUSED(context) )
{
   AudacityLogger *logger = wxGetApp().GetLogger();
   if (logger) {
      logger->Show();
   }
}

void AudacityProject::OnBenchmark(const CommandContext &WXUNUSED(context) )
{
   ::RunBenchmark(this);
}

#if defined(EXPERIMENTAL_CRASH_REPORT)
void AudacityProject::OnCrashReport(const CommandContext &WXUNUSED(context) )
{
// Change to "1" to test a real crash
#if 0
   char *p = 0;
   *p = 1234;
#endif
   wxGetApp().GenerateCrashReport(wxDebugReport::Context_Current);
}
#endif

void AudacityProject::OnSimulateRecordingErrors(const CommandContext &WXUNUSED(context) )
{
   bool &setting = gAudioIO->mSimulateRecordingErrors;
   mCommandManager.Check(wxT("SimulateRecordingErrors"), !setting);
   setting = !setting;
}

void AudacityProject::OnDetectUpstreamDropouts(const CommandContext &WXUNUSED(context) )
{
   bool &setting = gAudioIO->mDetectUpstreamDropouts;
   mCommandManager.Check(wxT("DetectUpstreamDropouts"), !setting);
   setting = !setting;
}

void AudacityProject::OnScreenshot(const CommandContext &WXUNUSED(context) )
{
   ::OpenScreenshotTools();
}

void AudacityProject::OnAudioDeviceInfo(const CommandContext &WXUNUSED(context) )
{
   wxString info = gAudioIO->GetDeviceInfo();

   wxDialogWrapper dlg(this, wxID_ANY, wxString(_("Audio Device Info")));
   dlg.SetName(dlg.GetTitle());
   ShuttleGui S(&dlg, eIsCreating);

   wxTextCtrl *text;
   S.StartVerticalLay();
   {
      S.SetStyle(wxTE_MULTILINE | wxTE_READONLY);
      text = S.Id(wxID_STATIC).AddTextWindow(info);
      S.AddStandardButtons(eOkButton | eCancelButton);
   }
   S.EndVerticalLay();

   dlg.FindWindowById(wxID_OK)->SetLabel(_("&Save"));
   dlg.SetSize(350, 450);

   if (dlg.ShowModal() == wxID_OK)
   {
      wxString fName = FileNames::SelectFile(FileNames::Operation::Export,
                                    _("Save Device Info"),
                                    wxEmptyString,
                                    wxT("deviceinfo.txt"),
                                    wxT("txt"),
                                    wxT("*.txt"),
                                    wxFD_SAVE | wxFD_OVERWRITE_PROMPT | wxRESIZE_BORDER,
                                    this);
      if (!fName.IsEmpty())
      {
         if (!text->SaveFile(fName))
         {
            AudacityMessageBox(_("Unable to save device info"), _("Save Device Info"));
         }
      }
   }
}

#ifdef EXPERIMENTAL_MIDI_OUT
void AudacityProject::OnMidiDeviceInfo(const CommandContext &WXUNUSED(context) )
{
   wxString info = gAudioIO->GetMidiDeviceInfo();

   wxDialogWrapper dlg(this, wxID_ANY, wxString(_("MIDI Device Info")));
   dlg.SetName(dlg.GetTitle());
   ShuttleGui S(&dlg, eIsCreating);

   wxTextCtrl *text;
   S.StartVerticalLay();
   {
      S.SetStyle(wxTE_MULTILINE | wxTE_READONLY);
      text = S.Id(wxID_STATIC).AddTextWindow(info);
      S.AddStandardButtons(eOkButton | eCancelButton);
   }
   S.EndVerticalLay();

   dlg.FindWindowById(wxID_OK)->SetLabel(_("&Save"));
   dlg.SetSize(350, 450);

   if (dlg.ShowModal() == wxID_OK)
   {
      wxString fName = FileNames::SelectFile(FileNames::Operation::Export,
         _("Save MIDI Device Info"),
         wxEmptyString,
         wxT("midideviceinfo.txt"),
         wxT("txt"),
         wxT("*.txt"),
         wxFD_SAVE | wxFD_OVERWRITE_PROMPT | wxRESIZE_BORDER,
         this);
      if (!fName.IsEmpty())
      {
         if (!text->SaveFile(fName))
         {
            AudacityMessageBox(_("Unable to save MIDI device info"), _("Save MIDI Device Info"));
         }
      }
   }
}
#endif

void AudacityProject::OnSeparator(const CommandContext &WXUNUSED(context) )
{

}

void AudacityProject::OnCollapseAllTracks(const CommandContext &WXUNUSED(context) )
{
   TrackListIterator iter(GetTracks());
   Track *t = iter.First();

   while (t)
   {
      t->SetMinimized(true);
      t = iter.Next();
   }

   ModifyState(true);
   RedrawProject();
}

void AudacityProject::OnExpandAllTracks(const CommandContext &WXUNUSED(context) )
{
   TrackListIterator iter(GetTracks());
   Track *t = iter.First();

   while (t)
   {
      t->SetMinimized(false);
      t = iter.Next();
   }

   ModifyState(true);
   RedrawProject();
}

void AudacityProject::OnPanTracks(float PanValue)
{
   TrackListIterator iter(GetTracks());
   Track *t = iter.First();

   // count selected wave tracks
   int count =0;
   while (t)
   {
      if( t->GetKind() == Track::Wave && t->GetSelected() )
         count++;
      t = iter.Next();
   }

   // iter through them, all if none selected.
   t = iter.First();
   while (t)
   {
      if( t->GetKind() == Track::Wave && ((count==0) || t->GetSelected()) ){
         WaveTrack *left = (WaveTrack *)t;
         left->SetPan( PanValue );
      }
      t = iter.Next();
   }

   RedrawProject();
   if (mMixerBoard)
      mMixerBoard->UpdatePan();

   auto flags = UndoPush::AUTOSAVE;
   /*i18n-hint: One or more audio tracks have been panned*/
   PushState(_("Panned audio track(s)"), _("Pan Track"), flags);
         flags = flags | UndoPush::CONSOLIDATE;
}

void AudacityProject::OnPanLeft(const CommandContext &WXUNUSED(context) ){ OnPanTracks( -1.0);}
void AudacityProject::OnPanRight(const CommandContext &WXUNUSED(context) ){ OnPanTracks( 1.0);}
void AudacityProject::OnPanCenter(const CommandContext &WXUNUSED(context) ){ OnPanTracks( 0.0);}


void AudacityProject::OnMuteAllTracks(const CommandContext &WXUNUSED(context) )
{
   TrackListIterator iter(GetTracks());
   Track *t = iter.First();

   while (t)
   {
      auto pt = dynamic_cast<PlayableTrack *>(t);
      if (pt) {
         pt->SetMute(true);
         if (IsSoloSimple() || IsSoloNone())
            pt->SetSolo(false);
      }
      t = iter.Next();
   }

   ModifyState(true);
   RedrawProject();
   if (mMixerBoard) {
      mMixerBoard->UpdateMute();
      if (IsSoloSimple() || IsSoloNone())
         mMixerBoard->UpdateSolo();
   }
}

void AudacityProject::OnUnmuteAllTracks(const CommandContext &WXUNUSED(context) )
{
   TrackListIterator iter(GetTracks());
   Track *t = iter.First();

   while (t)
   {
      auto pt = dynamic_cast<PlayableTrack *>(t);
      if (pt) {
         pt->SetMute(false);
         if (IsSoloSimple() || IsSoloNone())
            pt->SetSolo(false);
      }
      t = iter.Next();
   }

   ModifyState(true);
   RedrawProject();
   if (mMixerBoard) {
      mMixerBoard->UpdateMute();
      if (IsSoloSimple() || IsSoloNone())
         mMixerBoard->UpdateSolo();
   }
}

void AudacityProject::OnLockPlayRegion(const CommandContext &WXUNUSED(context) )
{
   double start, end;
   GetPlayRegion(&start, &end);
   if (start >= mTracks->GetEndTime()) {
       AudacityMessageBox(_("Cannot lock region beyond\nend of project."),
                    _("Error"));
   }
   else {
      mLockPlayRegion = true;
      mRuler->Refresh(false);
   }
}

void AudacityProject::OnUnlockPlayRegion(const CommandContext &WXUNUSED(context) )
{
   mLockPlayRegion = false;
   mRuler->Refresh(false);
}

void AudacityProject::OnResample(const CommandContext &WXUNUSED(context) )
{
   TrackListIterator iter(GetTracks());

   int newRate;

   while (true)
   {
      wxDialogWrapper dlg(this, wxID_ANY, wxString(_("Resample")));
      dlg.SetName(dlg.GetTitle());
      ShuttleGui S(&dlg, eIsCreating);
      wxString rate;
      wxArrayString rates;
      wxComboBox *cb;

      rate.Printf(wxT("%ld"), lrint(mRate));

      rates.Add(wxT("8000"));
      rates.Add(wxT("11025"));
      rates.Add(wxT("16000"));
      rates.Add(wxT("22050"));
      rates.Add(wxT("32000"));
      rates.Add(wxT("44100"));
      rates.Add(wxT("48000"));
      rates.Add(wxT("88200"));
      rates.Add(wxT("96000"));
      rates.Add(wxT("176400"));
      rates.Add(wxT("192000"));
      rates.Add(wxT("352800"));
      rates.Add(wxT("384000"));

      S.StartVerticalLay(true);
      {
         S.AddSpace(-1, 15);

         S.StartHorizontalLay(wxCENTER, false);
         {
            cb = S.AddCombo(_("New sample rate (Hz):"),
                            rate,
                            &rates);
         }
         S.EndHorizontalLay();

         S.AddSpace(-1, 15);

         S.AddStandardButtons();
      }
      S.EndVerticalLay();

      dlg.Layout();
      dlg.Fit();
      dlg.Center();

      if (dlg.ShowModal() != wxID_OK)
      {
         return;  // user cancelled dialog
      }

      long lrate;
      if (cb->GetValue().ToLong(&lrate) && lrate >= 1 && lrate <= 1000000)
      {
         newRate = (int)lrate;
         break;
      }

      AudacityMessageBox(_("The entered value is invalid"), _("Error"),
                   wxICON_ERROR, this);
   }

   int ndx = 0;
   auto flags = UndoPush::AUTOSAVE;
   for (Track *t = iter.First(); t; t = iter.Next())
   {
      wxString msg;

      msg.Printf(_("Resampling track %d"), ++ndx);

      ProgressDialog progress(_("Resample"), msg);

      if (t->GetSelected() && t->GetKind() == Track::Wave) {
         // The resampling of a track may be stopped by the user.  This might
         // leave a track with multiple clips in a partially resampled state.
         // But the thrown exception will cause rollback in the application
         // level handler.

         ((WaveTrack*)t)->Resample(newRate, &progress);

         // Each time a track is successfully, completely resampled,
         // commit that to the undo stack.  The second and later times,
         // consolidate.

         PushState(_("Resampled audio track(s)"), _("Resample Track"), flags);
         flags = flags | UndoPush::CONSOLIDATE;
      }
   }

   GetUndoManager()->StopConsolidating();
   RedrawProject();

   // Need to reset
   FinishAutoScroll();
}

void AudacityProject::OnSnapToOff(const CommandContext &WXUNUSED(context) )
{
   SetSnapTo(SNAP_OFF);
}

void AudacityProject::OnSnapToNearest(const CommandContext &WXUNUSED(context) )
{
   SetSnapTo(SNAP_NEAREST);
}

void AudacityProject::OnSnapToPrior(const CommandContext &WXUNUSED(context) )
{
   SetSnapTo(SNAP_PRIOR);
}

void AudacityProject::OnFullScreen(const CommandContext &WXUNUSED(context) )
{
   bool bChecked = !wxTopLevelWindow::IsFullScreen();
   wxTopLevelWindow::ShowFullScreen(bChecked);
   mCommandManager.Check(wxT("FullScreenOnOff"), bChecked);
}

// Handle small cursor and play head movements
void AudacityProject::SeekLeftOrRight
(double direction, SelectionOperation operation)
{
   // PRL:  What I found and preserved, strange though it be:
   // During playback:  jump depends on preferences and is independent of the zoom
   // and does not vary if the key is held
   // Else: jump depends on the zoom and gets bigger if the key is held

   if( IsAudioActive() )
   {
      if( operation == CURSOR_MOVE )
         SeekWhenAudioActive(mSeekShort * direction);
      else if( operation == SELECTION_EXTEND )
         SeekWhenAudioActive(mSeekLong * direction);
      // Note: no action for CURSOR_CONTRACT
      return;
   }

   // If the last adjustment was very recent, we are
   // holding the key down and should move faster.
   const wxLongLong curtime = ::wxGetLocalTimeMillis();
   enum { MIN_INTERVAL = 50 };
   const bool fast = (curtime - mLastSelectionAdjustment < MIN_INTERVAL);

   mLastSelectionAdjustment = curtime;

   // How much faster should the cursor move if shift is down?
   enum { LARGER_MULTIPLIER = 4 };
   const double seekStep = (fast ? LARGER_MULTIPLIER : 1.0) * direction;

   SeekWhenAudioInactive( seekStep, TIME_UNIT_PIXELS, operation);
}

void AudacityProject::SeekWhenAudioActive(double seekStep)
{
#ifdef EXPERIMENTAL_IMPROVED_SEEKING
   if (gAudioIO->GetLastPlaybackTime() < mLastSelectionAdjustment) {
      // Allow time for the last seek to output a buffer before
      // discarding samples again
      // Do not advance mLastSelectionAdjustment
      return;
   }
#endif
   mLastSelectionAdjustment = ::wxGetLocalTimeMillis();

   gAudioIO->SeekStream(seekStep);
}


void AudacityProject::OnBoundaryMove(int step)
{
   // step is negative, then is moving left.  step positive, moving right.
   // Move the left/right selection boundary, to expand the selection

   // If the last adjustment was very recent, we are
   // holding the key down and should move faster.
   wxLongLong curtime = ::wxGetLocalTimeMillis();
   int pixels = step;
   if( curtime - mLastSelectionAdjustment < 50 )
   {
      pixels *= 4;
   }
   mLastSelectionAdjustment = curtime;

   // we used to have a parameter boundaryContract to say if expanding or contracting.
   // it is no longer needed.
   bool bMoveT0 = (step < 0 );// ^ boundaryContract ;

   if( IsAudioActive() )
   {
      double indicator = gAudioIO->GetStreamTime();
      if( bMoveT0 )
         mViewInfo.selectedRegion.setT0(indicator, false);
      else
         mViewInfo.selectedRegion.setT1(indicator);

      ModifyState(false);
      GetTrackPanel()->Refresh(false);
      return;
   }

   const double t0 = mViewInfo.selectedRegion.t0();
   const double t1 = mViewInfo.selectedRegion.t1();
   const double end = std::max( 
      mTracks->GetEndTime(),
      mTrackPanel->GetScreenEndTime());

   double newT = mViewInfo.OffsetTimeByPixels( bMoveT0 ? t0 : t1, pixels);
   // constrain to be in the track/screen limits.
   newT = std::max( 0.0, newT );
   newT = std::min( newT, end);
   // optionally constrain to be a contraction, i.e. so t0/t1 do not cross over
   //if( boundaryContract )
   //   newT = bMoveT0 ? std::min( t1, newT ) : std::max( t0, newT );

   // Actually move
   if( bMoveT0 )
      mViewInfo.selectedRegion.setT0( newT );
   else 
      mViewInfo.selectedRegion.setT1( newT );

   // Ensure it is visible, and refresh.
   GetTrackPanel()->ScrollIntoView(newT);
   GetTrackPanel()->Refresh(false);

   ModifyState(false);
}

void AudacityProject::SeekWhenAudioInactive
(double seekStep, TimeUnit timeUnit,
SelectionOperation operation)
{
   if( operation == CURSOR_MOVE )
   {
      MoveWhenAudioInactive( seekStep, timeUnit);
      return;
   }

   int snapToTime = GetSnapTo();
   const double t0 = mViewInfo.selectedRegion.t0();
   const double t1 = mViewInfo.selectedRegion.t1();
   const double end = std::max( 
      mTracks->GetEndTime(),
      mTrackPanel->GetScreenEndTime());

   // Is it t0 or t1 moving?
   bool bMoveT0 = ( operation == SELECTION_CONTRACT ) ^ ( seekStep < 0 );
   // newT is where we want to move to
   double newT = OffsetTime( bMoveT0 ? t0 : t1, seekStep, timeUnit, snapToTime);
   // constrain to be in the track/screen limits.
   newT = std::max( 0.0, newT );
   newT = std::min( newT, end);
   // optionally constrain to be a contraction, i.e. so t0/t1 do not cross over
   if( operation == SELECTION_CONTRACT )
      newT = bMoveT0 ? std::min( t1, newT ) : std::max( t0, newT );

   // Actually move
   if( bMoveT0 )
      mViewInfo.selectedRegion.setT0( newT );
   else 
      mViewInfo.selectedRegion.setT1( newT );

   // Ensure it is visible, and refresh.
   GetTrackPanel()->ScrollIntoView(newT);
   GetTrackPanel()->Refresh(false);
}

// Moving a cursor, and collapsed selection.
void AudacityProject::MoveWhenAudioInactive
(double seekStep, TimeUnit timeUnit)
{
   // If TIME_UNIT_SECONDS, snap-to will be off.
   int snapToTime = GetSnapTo();
   const double t0 = mViewInfo.selectedRegion.t0();
   const double end = std::max( 
      mTracks->GetEndTime(),
      mTrackPanel->GetScreenEndTime());

   // Move the cursor
   // Already in cursor mode?
   if( mViewInfo.selectedRegion.isPoint() )
   {
      double newT = OffsetTime(t0, seekStep, timeUnit, snapToTime);
      // constrain.
      newT = std::max(0.0, newT);
      newT = std::min(newT, end);
      // Move 
      mViewInfo.selectedRegion.setT0(
         newT,
         false); // do not swap selection boundaries
      mViewInfo.selectedRegion.collapseToT0();

      // Move the visual cursor, avoiding an unnecessary complete redraw
      GetTrackPanel()->DrawOverlays(false);
      GetRulerPanel()->DrawOverlays(false);

      // This updates the selection shown on the selection bar, and the play region
      TP_DisplaySelection();
   } else
   {
      // Transition to cursor mode.
      if( seekStep < 0 )
         mViewInfo.selectedRegion.collapseToT0();
      else
         mViewInfo.selectedRegion.collapseToT1();
      GetTrackPanel()->Refresh(false);
   }

   // Make sure NEW position is in view
   GetTrackPanel()->ScrollIntoView(mViewInfo.selectedRegion.t1());
   return;
}

double AudacityProject::OffsetTime
(double t, double offset, TimeUnit timeUnit, int snapToTime)
{
    if (timeUnit == TIME_UNIT_SECONDS)
        return t + offset; // snapping is currently ignored for non-pixel moves

    if (snapToTime == SNAP_OFF)
        return mViewInfo.OffsetTimeByPixels(t, (int)offset);

    return GridMove(t, (int)offset);
}

// Handles moving a selection edge with the keyboard in snap-to-time mode;
// returns the moved value.
// Will move at least minPix pixels -- set minPix positive to move forward,
// negative to move backward.
double AudacityProject::GridMove(double t, int minPix)
{
   NumericConverter nc(NumericConverter::TIME, GetSelectionFormat(), t, GetRate());

   // Try incrementing/decrementing the value; if we've moved far enough we're
   // done
   double result;
   minPix >= 0 ? nc.Increment() : nc.Decrement();
   result = nc.GetValue();
   if (std::abs(mViewInfo.TimeToPosition(result) - mViewInfo.TimeToPosition(t))
       >= abs(minPix))
       return result;

   // Otherwise, move minPix pixels, then snap to the time.
   result = mViewInfo.OffsetTimeByPixels(t, minPix);
   nc.SetValue(result);
   result = nc.GetValue();
   return result;
}


// Move the cursor forward or backward, while paused or while playing.
void AudacityProject::OnCursorMove(double seekStep)
{
    if (IsAudioActive()) {
        SeekWhenAudioActive(seekStep);
    }
    else
    {
        mLastSelectionAdjustment = ::wxGetLocalTimeMillis();
        MoveWhenAudioInactive(seekStep, TIME_UNIT_SECONDS);
    }

   ModifyState(false);
}<|MERGE_RESOLUTION|>--- conflicted
+++ resolved
@@ -804,12 +804,7 @@
       /* i18n-hint: Clicking this menu item shows the toolbar that manages devices*/
       c->AddCheck(wxT("ShowDeviceTB"), XXO("&Device Toolbar"), FN(OnShowDeviceToolBar), 0, AlwaysEnabledFlag, AlwaysEnabledFlag);
       /* i18n-hint: Clicking this menu item shows the toolbar for selecting a time range of audio*/
-<<<<<<< HEAD
-      c->AddCheck(wxT("ShowSelectionTB"), _("&Selection Toolbar"), FN(OnShowSelectionToolBar), 0, AlwaysEnabledFlag, AlwaysEnabledFlag);
-      c->AddCheck(wxT("ShowTimeTB"), _("&Time Toolbar"), FN(OnShowTimeToolBar), 0, AlwaysEnabledFlag, AlwaysEnabledFlag);
-=======
       c->AddCheck(wxT("ShowSelectionTB"), XXO("&Selection Toolbar"), FN(OnShowSelectionToolBar), 0, AlwaysEnabledFlag, AlwaysEnabledFlag);
->>>>>>> af54ac9c
 #ifdef EXPERIMENTAL_SPECTRAL_EDITING
       /* i18n-hint: Clicking this menu item shows the toolbar for selecting a frequency range of audio*/
       c->AddCheck(wxT("ShowSpectralSelectionTB"), XXO("Spe&ctral Selection Toolbar"), FN(OnShowSpectralSelectionToolBar), 0, AlwaysEnabledFlag, AlwaysEnabledFlag);
@@ -1769,7 +1764,7 @@
       else if (plug->IsEffectDefault()
 #ifdef EXPERIMENTAL_DA
          // Move Nyquist prompt into nyquist group.
-         && (plug->GetName() != _("Nyquist Prompt"))
+         && (plug->GetUntranslatedName() != "Nyquist Prompt")
 #endif
          )
          defplugs.push_back(plug);
@@ -2384,8 +2379,6 @@
                          mToolManager->IsVisible(MixerBarID));
    mCommandManager.Check(wxT("ShowSelectionTB"),
                          mToolManager->IsVisible(SelectionBarID));
-   mCommandManager.Check(wxT("ShowTimeTB"),
-                         mToolManager->IsVisible(TimeBarID));
 #ifdef EXPERIMENTAL_SPECTRAL_EDITING
    mCommandManager.Check(wxT("ShowSpectralSelectionTB"),
                          mToolManager->IsVisible(SpectralSelectionBarID));
@@ -7111,12 +7104,6 @@
 void AudacityProject::OnShowSelectionToolBar(const CommandContext &WXUNUSED(context) )
 {
    mToolManager->ShowHide( SelectionBarID );
-   ModifyToolbarMenus();
-}
-
-void AudacityProject::OnShowTimeToolBar()
-{
-   mToolManager->ShowHide( TimeBarID );
    ModifyToolbarMenus();
 }
 
