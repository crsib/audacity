--- conflicted
+++ resolved
@@ -89,18 +89,7 @@
    }
 }
 
-<<<<<<< HEAD
-void Track::EnsureVisible( bool modifyState )
-{
-   auto pList = mList.lock();
-   if (pList)
-      pList->EnsureVisibleEvent(SharedPointer(), modifyState);
-}
-
 TrackListHolder Track::Duplicate(bool shallowCopyAttachments) const
-=======
-TrackListHolder Track::Duplicate() const
->>>>>>> a073bc6c
 {
    assert(IsLeader());
    // invoke "virtual constructor" to copy track object proper:
